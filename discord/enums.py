"""
The MIT License (MIT)

Copyright (c) 2015-present Rapptz

Permission is hereby granted, free of charge, to any person obtaining a
copy of this software and associated documentation files (the "Software"),
to deal in the Software without restriction, including without limitation
the rights to use, copy, modify, merge, publish, distribute, sublicense,
and/or sell copies of the Software, and to permit persons to whom the
Software is furnished to do so, subject to the following conditions:

The above copyright notice and this permission notice shall be included in
all copies or substantial portions of the Software.

THE SOFTWARE IS PROVIDED "AS IS", WITHOUT WARRANTY OF ANY KIND, EXPRESS
OR IMPLIED, INCLUDING BUT NOT LIMITED TO THE WARRANTIES OF MERCHANTABILITY,
FITNESS FOR A PARTICULAR PURPOSE AND NONINFRINGEMENT. IN NO EVENT SHALL THE
AUTHORS OR COPYRIGHT HOLDERS BE LIABLE FOR ANY CLAIM, DAMAGES OR OTHER
LIABILITY, WHETHER IN AN ACTION OF CONTRACT, TORT OR OTHERWISE, ARISING
FROM, OUT OF OR IN CONNECTION WITH THE SOFTWARE OR THE USE OR OTHER
DEALINGS IN THE SOFTWARE.
"""

from __future__ import annotations

import types
from collections import namedtuple
from typing import Any, ClassVar, Dict, List, Optional, TYPE_CHECKING, Tuple, Type, TypeVar, Iterator, Mapping

__all__ = (
    'Enum',
    'ChannelType',
    'MessageType',
    'SpeakingState',
    'VerificationLevel',
    'ContentFilter',
    'Status',
    'DefaultAvatar',
    'AuditLogAction',
    'AuditLogActionCategory',
    'UserFlags',
    'ActivityType',
    'NotificationLevel',
    'TeamMembershipState',
    'TeamMemberRole',
    'WebhookType',
    'ExpireBehaviour',
    'ExpireBehavior',
    'StickerType',
    'StickerFormatType',
    'InviteTarget',
    'VideoQualityMode',
    'ComponentType',
    'ButtonStyle',
    'TextStyle',
    'PrivacyLevel',
    'InteractionType',
    'InteractionResponseType',
    'NSFWLevel',
    'MFALevel',
    'Locale',
    'EntityType',
    'EventStatus',
    'AppCommandType',
    'AppCommandOptionType',
    'AppCommandPermissionType',
    'AutoModRuleTriggerType',
    'AutoModRuleEventType',
    'AutoModRuleActionType',
    'ForumLayoutType',
    'ForumOrderType',
    'SelectDefaultValueType',
    'SKUType',
    'EntitlementType',
    'EntitlementOwnerType',
    'PollLayoutType',
    'VoiceChannelEffectAnimationType',
    'SubscriptionStatus',
    'MessageReferenceType',
<<<<<<< HEAD
    'OnboardingPromptType',
    'OnboardingMode',
=======
    'StatusDisplayType',
>>>>>>> cb7f1702
)


def _create_value_cls(name: str, comparable: bool):
    # All the type ignores here are due to the type checker being unable to recognise
    # Runtime type creation without exploding.
    cls = namedtuple('_EnumValue_' + name, 'name value')
    cls.__repr__ = lambda self: f'<{name}.{self.name}: {self.value!r}>'
    cls.__str__ = lambda self: f'{name}.{self.name}'
    if comparable:
        cls.__le__ = lambda self, other: isinstance(other, self.__class__) and self.value <= other.value
        cls.__ge__ = lambda self, other: isinstance(other, self.__class__) and self.value >= other.value
        cls.__lt__ = lambda self, other: isinstance(other, self.__class__) and self.value < other.value
        cls.__gt__ = lambda self, other: isinstance(other, self.__class__) and self.value > other.value
    return cls


def _is_descriptor(obj):
    return hasattr(obj, '__get__') or hasattr(obj, '__set__') or hasattr(obj, '__delete__')


class EnumMeta(type):
    if TYPE_CHECKING:
        __name__: ClassVar[str]
        _enum_member_names_: ClassVar[List[str]]
        _enum_member_map_: ClassVar[Dict[str, Any]]
        _enum_value_map_: ClassVar[Dict[Any, Any]]

    def __new__(
        cls,
        name: str,
        bases: Tuple[type, ...],
        attrs: Dict[str, Any],
        *,
        comparable: bool = False,
    ) -> EnumMeta:
        value_mapping = {}
        member_mapping = {}
        member_names = []

        value_cls = _create_value_cls(name, comparable)
        for key, value in list(attrs.items()):
            is_descriptor = _is_descriptor(value)
            if key[0] == '_' and not is_descriptor:
                continue

            # Special case classmethod to just pass through
            if isinstance(value, classmethod):
                continue

            if is_descriptor:
                setattr(value_cls, key, value)
                del attrs[key]
                continue

            try:
                new_value = value_mapping[value]
            except KeyError:
                new_value = value_cls(name=key, value=value)
                value_mapping[value] = new_value
                member_names.append(key)

            member_mapping[key] = new_value
            attrs[key] = new_value

        attrs['_enum_value_map_'] = value_mapping
        attrs['_enum_member_map_'] = member_mapping
        attrs['_enum_member_names_'] = member_names
        attrs['_enum_value_cls_'] = value_cls
        actual_cls = super().__new__(cls, name, bases, attrs)
        value_cls._actual_enum_cls_ = actual_cls  # type: ignore # Runtime attribute isn't understood
        return actual_cls

    def __iter__(cls) -> Iterator[Any]:
        return (cls._enum_member_map_[name] for name in cls._enum_member_names_)

    def __reversed__(cls) -> Iterator[Any]:
        return (cls._enum_member_map_[name] for name in reversed(cls._enum_member_names_))

    def __len__(cls) -> int:
        return len(cls._enum_member_names_)

    def __repr__(cls) -> str:
        return f'<enum {cls.__name__}>'

    @property
    def __members__(cls) -> Mapping[str, Any]:
        return types.MappingProxyType(cls._enum_member_map_)

    def __call__(cls, value: str) -> Any:
        try:
            return cls._enum_value_map_[value]
        except (KeyError, TypeError):
            raise ValueError(f"{value!r} is not a valid {cls.__name__}")

    def __getitem__(cls, key: str) -> Any:
        return cls._enum_member_map_[key]

    def __setattr__(cls, name: str, value: Any) -> None:
        raise TypeError('Enums are immutable.')

    def __delattr__(cls, attr: str) -> None:
        raise TypeError('Enums are immutable')

    def __instancecheck__(self, instance: Any) -> bool:
        # isinstance(x, Y)
        # -> __instancecheck__(Y, x)
        try:
            return instance._actual_enum_cls_ is self
        except AttributeError:
            return False


if TYPE_CHECKING:
    from enum import Enum
else:

    class Enum(metaclass=EnumMeta):
        @classmethod
        def try_value(cls, value):
            try:
                return cls._enum_value_map_[value]
            except (KeyError, TypeError):
                return value


class ChannelType(Enum):
    text = 0
    private = 1
    voice = 2
    group = 3
    category = 4
    news = 5
    news_thread = 10
    public_thread = 11
    private_thread = 12
    stage_voice = 13
    forum = 15
    media = 16

    def __str__(self) -> str:
        return self.name


class MessageReferenceType(Enum):
    default = 0
    reply = 0
    forward = 1


class MessageType(Enum):
    default = 0
    recipient_add = 1
    recipient_remove = 2
    call = 3
    channel_name_change = 4
    channel_icon_change = 5
    pins_add = 6
    new_member = 7
    premium_guild_subscription = 8
    premium_guild_tier_1 = 9
    premium_guild_tier_2 = 10
    premium_guild_tier_3 = 11
    channel_follow_add = 12
    guild_stream = 13
    guild_discovery_disqualified = 14
    guild_discovery_requalified = 15
    guild_discovery_grace_period_initial_warning = 16
    guild_discovery_grace_period_final_warning = 17
    thread_created = 18
    reply = 19
    chat_input_command = 20
    thread_starter_message = 21
    guild_invite_reminder = 22
    context_menu_command = 23
    auto_moderation_action = 24
    role_subscription_purchase = 25
    interaction_premium_upsell = 26
    stage_start = 27
    stage_end = 28
    stage_speaker = 29
    stage_raise_hand = 30
    stage_topic = 31
    guild_application_premium_subscription = 32
    guild_incident_alert_mode_enabled = 36
    guild_incident_alert_mode_disabled = 37
    guild_incident_report_raid = 38
    guild_incident_report_false_alarm = 39
    purchase_notification = 44
    poll_result = 46


class SpeakingState(Enum):
    none = 0
    voice = 1
    soundshare = 2
    priority = 4

    def __str__(self) -> str:
        return self.name

    def __int__(self) -> int:
        return self.value


class VerificationLevel(Enum, comparable=True):
    none = 0
    low = 1
    medium = 2
    high = 3
    highest = 4

    def __str__(self) -> str:
        return self.name


class ContentFilter(Enum, comparable=True):
    disabled = 0
    no_role = 1
    all_members = 2

    def __str__(self) -> str:
        return self.name


class Status(Enum):
    online = 'online'
    offline = 'offline'
    idle = 'idle'
    dnd = 'dnd'
    do_not_disturb = 'dnd'
    invisible = 'invisible'

    def __str__(self) -> str:
        return self.value


class DefaultAvatar(Enum):
    blurple = 0
    grey = 1
    gray = 1
    green = 2
    orange = 3
    red = 4
    pink = 5

    def __str__(self) -> str:
        return self.name


class NotificationLevel(Enum, comparable=True):
    all_messages = 0
    only_mentions = 1


class AuditLogActionCategory(Enum):
    create = 1
    delete = 2
    update = 3


class AuditLogAction(Enum):
    # fmt: off
    guild_update                                      = 1
    channel_create                                    = 10
    channel_update                                    = 11
    channel_delete                                    = 12
    overwrite_create                                  = 13
    overwrite_update                                  = 14
    overwrite_delete                                  = 15
    kick                                              = 20
    member_prune                                      = 21
    ban                                               = 22
    unban                                             = 23
    member_update                                     = 24
    member_role_update                                = 25
    member_move                                       = 26
    member_disconnect                                 = 27
    bot_add                                           = 28
    role_create                                       = 30
    role_update                                       = 31
    role_delete                                       = 32
    invite_create                                     = 40
    invite_update                                     = 41
    invite_delete                                     = 42
    webhook_create                                    = 50
    webhook_update                                    = 51
    webhook_delete                                    = 52
    emoji_create                                      = 60
    emoji_update                                      = 61
    emoji_delete                                      = 62
    message_delete                                    = 72
    message_bulk_delete                               = 73
    message_pin                                       = 74
    message_unpin                                     = 75
    integration_create                                = 80
    integration_update                                = 81
    integration_delete                                = 82
    stage_instance_create                             = 83
    stage_instance_update                             = 84
    stage_instance_delete                             = 85
    sticker_create                                    = 90
    sticker_update                                    = 91
    sticker_delete                                    = 92
    scheduled_event_create                            = 100
    scheduled_event_update                            = 101
    scheduled_event_delete                            = 102
    thread_create                                     = 110
    thread_update                                     = 111
    thread_delete                                     = 112
    app_command_permission_update                     = 121
    soundboard_sound_create                           = 130
    soundboard_sound_update                           = 131
    soundboard_sound_delete                           = 132
    automod_rule_create                               = 140
    automod_rule_update                               = 141
    automod_rule_delete                               = 142
    automod_block_message                             = 143
    automod_flag_message                              = 144
    automod_timeout_member                            = 145
    automod_quarantine_user                           = 146
    creator_monetization_request_created              = 150
    creator_monetization_terms_accepted               = 151
    onboarding_prompt_create                          = 163
    onboarding_prompt_update                          = 164
    onboarding_prompt_delete                          = 165
    onboarding_create                                 = 166
    onboarding_update                                 = 167
    home_settings_create                              = 190
    home_settings_update                              = 191
    # fmt: on

    @property
    def category(self) -> Optional[AuditLogActionCategory]:
        # fmt: off
        lookup: Dict[AuditLogAction, Optional[AuditLogActionCategory]] = {
            AuditLogAction.guild_update:                             AuditLogActionCategory.update,
            AuditLogAction.channel_create:                           AuditLogActionCategory.create,
            AuditLogAction.channel_update:                           AuditLogActionCategory.update,
            AuditLogAction.channel_delete:                           AuditLogActionCategory.delete,
            AuditLogAction.overwrite_create:                         AuditLogActionCategory.create,
            AuditLogAction.overwrite_update:                         AuditLogActionCategory.update,
            AuditLogAction.overwrite_delete:                         AuditLogActionCategory.delete,
            AuditLogAction.kick:                                     None,
            AuditLogAction.member_prune:                             None,
            AuditLogAction.ban:                                      None,
            AuditLogAction.unban:                                    None,
            AuditLogAction.member_update:                            AuditLogActionCategory.update,
            AuditLogAction.member_role_update:                       AuditLogActionCategory.update,
            AuditLogAction.member_move:                              None,
            AuditLogAction.member_disconnect:                        None,
            AuditLogAction.bot_add:                                  None,
            AuditLogAction.role_create:                              AuditLogActionCategory.create,
            AuditLogAction.role_update:                              AuditLogActionCategory.update,
            AuditLogAction.role_delete:                              AuditLogActionCategory.delete,
            AuditLogAction.invite_create:                            AuditLogActionCategory.create,
            AuditLogAction.invite_update:                            AuditLogActionCategory.update,
            AuditLogAction.invite_delete:                            AuditLogActionCategory.delete,
            AuditLogAction.webhook_create:                           AuditLogActionCategory.create,
            AuditLogAction.webhook_update:                           AuditLogActionCategory.update,
            AuditLogAction.webhook_delete:                           AuditLogActionCategory.delete,
            AuditLogAction.emoji_create:                             AuditLogActionCategory.create,
            AuditLogAction.emoji_update:                             AuditLogActionCategory.update,
            AuditLogAction.emoji_delete:                             AuditLogActionCategory.delete,
            AuditLogAction.message_delete:                           AuditLogActionCategory.delete,
            AuditLogAction.message_bulk_delete:                      AuditLogActionCategory.delete,
            AuditLogAction.message_pin:                              None,
            AuditLogAction.message_unpin:                            None,
            AuditLogAction.integration_create:                       AuditLogActionCategory.create,
            AuditLogAction.integration_update:                       AuditLogActionCategory.update,
            AuditLogAction.integration_delete:                       AuditLogActionCategory.delete,
            AuditLogAction.stage_instance_create:                    AuditLogActionCategory.create,
            AuditLogAction.stage_instance_update:                    AuditLogActionCategory.update,
            AuditLogAction.stage_instance_delete:                    AuditLogActionCategory.delete,
            AuditLogAction.sticker_create:                           AuditLogActionCategory.create,
            AuditLogAction.sticker_update:                           AuditLogActionCategory.update,
            AuditLogAction.sticker_delete:                           AuditLogActionCategory.delete,
            AuditLogAction.scheduled_event_create:                   AuditLogActionCategory.create,
            AuditLogAction.scheduled_event_update:                   AuditLogActionCategory.update,
            AuditLogAction.scheduled_event_delete:                   AuditLogActionCategory.delete,
            AuditLogAction.thread_create:                            AuditLogActionCategory.create,
            AuditLogAction.thread_delete:                            AuditLogActionCategory.delete,
            AuditLogAction.thread_update:                            AuditLogActionCategory.update,
            AuditLogAction.app_command_permission_update:            AuditLogActionCategory.update,
            AuditLogAction.automod_rule_create:                      AuditLogActionCategory.create,
            AuditLogAction.automod_rule_update:                      AuditLogActionCategory.update,
            AuditLogAction.automod_rule_delete:                      AuditLogActionCategory.delete,
            AuditLogAction.automod_block_message:                    None,
            AuditLogAction.automod_flag_message:                     None,
            AuditLogAction.automod_timeout_member:                   None,
            AuditLogAction.automod_quarantine_user:                  None,
            AuditLogAction.creator_monetization_request_created:     None,
            AuditLogAction.creator_monetization_terms_accepted:      None,
            AuditLogAction.soundboard_sound_create:                  AuditLogActionCategory.create,
            AuditLogAction.soundboard_sound_update:                  AuditLogActionCategory.update,
            AuditLogAction.soundboard_sound_delete:                  AuditLogActionCategory.delete,
            AuditLogAction.onboarding_prompt_create:                 AuditLogActionCategory.create,
            AuditLogAction.onboarding_prompt_update:                 AuditLogActionCategory.update,
            AuditLogAction.onboarding_prompt_delete:                 AuditLogActionCategory.delete,
            AuditLogAction.onboarding_create:                        AuditLogActionCategory.create,
            AuditLogAction.onboarding_update:                        AuditLogActionCategory.update,
            AuditLogAction.home_settings_create:                     AuditLogActionCategory.create,
            AuditLogAction.home_settings_update:                     AuditLogActionCategory.update,
        }
        # fmt: on
        return lookup[self]

    @property
    def target_type(self) -> Optional[str]:
        v = self.value
        if v == -1:
            return 'all'
        elif v < 10:
            return 'guild'
        elif v < 20:
            return 'channel'
        elif v < 30:
            return 'user'
        elif v < 40:
            return 'role'
        elif v < 50:
            return 'invite'
        elif v < 60:
            return 'webhook'
        elif v < 70:
            return 'emoji'
        elif v == 73:
            return 'channel'
        elif v < 80:
            return 'message'
        elif v < 83:
            return 'integration'
        elif v < 90:
            return 'stage_instance'
        elif v < 93:
            return 'sticker'
        elif v < 103:
            return 'guild_scheduled_event'
        elif v < 113:
            return 'thread'
        elif v < 122:
            return 'integration_or_app_command'
        elif 139 < v < 143:
            return 'auto_moderation'
        elif v < 147:
            return 'user'
        elif v < 152:
            return 'creator_monetization'
        elif v < 166:
            return 'onboarding_prompt'
        elif v < 168:
            return 'onboarding'
        elif v < 192:
            return 'home_settings'


class UserFlags(Enum):
    staff = 1
    partner = 2
    hypesquad = 4
    bug_hunter = 8
    mfa_sms = 16
    premium_promo_dismissed = 32
    hypesquad_bravery = 64
    hypesquad_brilliance = 128
    hypesquad_balance = 256
    early_supporter = 512
    team_user = 1024
    system = 4096
    has_unread_urgent_messages = 8192
    bug_hunter_level_2 = 16384
    verified_bot = 65536
    verified_bot_developer = 131072
    discord_certified_moderator = 262144
    bot_http_interactions = 524288
    spammer = 1048576
    active_developer = 4194304


class ActivityType(Enum):
    unknown = -1
    playing = 0
    streaming = 1
    listening = 2
    watching = 3
    custom = 4
    competing = 5

    def __int__(self) -> int:
        return self.value


class TeamMembershipState(Enum):
    invited = 1
    accepted = 2


class TeamMemberRole(Enum):
    admin = 'admin'
    developer = 'developer'
    read_only = 'read_only'


class WebhookType(Enum):
    incoming = 1
    channel_follower = 2
    application = 3


class ExpireBehaviour(Enum):
    remove_role = 0
    kick = 1


ExpireBehavior = ExpireBehaviour


class StickerType(Enum):
    standard = 1
    guild = 2


class StickerFormatType(Enum):
    png = 1
    apng = 2
    lottie = 3
    gif = 4

    @property
    def file_extension(self) -> str:
        # fmt: off
        lookup: Dict[StickerFormatType, str] = {
            StickerFormatType.png: 'png',
            StickerFormatType.apng: 'png',
            StickerFormatType.lottie: 'json',
            StickerFormatType.gif: 'gif',
        }
        # fmt: on
        return lookup.get(self, 'png')


class InviteTarget(Enum):
    unknown = 0
    stream = 1
    embedded_application = 2


class InteractionType(Enum):
    ping = 1
    application_command = 2
    component = 3
    autocomplete = 4
    modal_submit = 5


class InteractionResponseType(Enum):
    pong = 1
    # ack = 2 (deprecated)
    # channel_message = 3 (deprecated)
    channel_message = 4  # (with source)
    deferred_channel_message = 5  # (with source)
    deferred_message_update = 6  # for components
    message_update = 7  # for components
    autocomplete_result = 8
    modal = 9  # for modals
    # premium_required = 10 (deprecated)
    launch_activity = 12


class VideoQualityMode(Enum):
    auto = 1
    full = 2

    def __int__(self) -> int:
        return self.value


class ComponentType(Enum):
    action_row = 1
    button = 2
    select = 3
    string_select = 3
    text_input = 4
    user_select = 5
    role_select = 6
    mentionable_select = 7
    channel_select = 8

    def __int__(self) -> int:
        return self.value


class ButtonStyle(Enum):
    primary = 1
    secondary = 2
    success = 3
    danger = 4
    link = 5
    premium = 6

    # Aliases
    blurple = 1
    grey = 2
    gray = 2
    green = 3
    red = 4
    url = 5

    def __int__(self) -> int:
        return self.value


class TextStyle(Enum):
    short = 1
    paragraph = 2

    # Aliases
    long = 2

    def __int__(self) -> int:
        return self.value


class PrivacyLevel(Enum):
    guild_only = 2


class NSFWLevel(Enum, comparable=True):
    default = 0
    explicit = 1
    safe = 2
    age_restricted = 3


class MFALevel(Enum, comparable=True):
    disabled = 0
    require_2fa = 1


_UNICODE_LANG_MAP: Dict[str, str] = {
    'bg': 'bg-BG',
    'zh-CN': 'zh-CN',
    'zh-TW': 'zh-TW',
    'hr': 'hr-HR',
    'cs': 'cs-CZ',
    'da': 'da-DK',
    'nl': 'nl-NL',
    'en-US': 'en-US',
    'en-GB': 'en-GB',
    'fi': 'fi-FI',
    'fr': 'fr-FR',
    'de': 'de-DE',
    'el': 'el-GR',
    'hi': 'hi-IN',
    'hu': 'hu-HU',
    'id': 'id-ID',
    'it': 'it-IT',
    'ja': 'ja-JP',
    'ko': 'ko-KR',
    'lt': 'lt-LT',
    'no': 'no-NO',
    'pl': 'pl-PL',
    'pt-BR': 'pt-BR',
    'ro': 'ro-RO',
    'ru': 'ru-RU',
    'es-ES': 'es-ES',
    'es-419': 'es-419',
    'sv-SE': 'sv-SE',
    'th': 'th-TH',
    'tr': 'tr-TR',
    'uk': 'uk-UA',
    'vi': 'vi-VN',
}


class Locale(Enum):
    american_english = 'en-US'
    british_english = 'en-GB'
    bulgarian = 'bg'
    chinese = 'zh-CN'
    taiwan_chinese = 'zh-TW'
    croatian = 'hr'
    czech = 'cs'
    indonesian = 'id'
    danish = 'da'
    dutch = 'nl'
    finnish = 'fi'
    french = 'fr'
    german = 'de'
    greek = 'el'
    hindi = 'hi'
    hungarian = 'hu'
    italian = 'it'
    japanese = 'ja'
    korean = 'ko'
    latin_american_spanish = 'es-419'
    lithuanian = 'lt'
    norwegian = 'no'
    polish = 'pl'
    brazil_portuguese = 'pt-BR'
    romanian = 'ro'
    russian = 'ru'
    spain_spanish = 'es-ES'
    swedish = 'sv-SE'
    thai = 'th'
    turkish = 'tr'
    ukrainian = 'uk'
    vietnamese = 'vi'

    def __str__(self) -> str:
        return self.value

    @property
    def language_code(self) -> str:
        """:class:`str`: Returns the locale's BCP 47 language code in the format of ``language-COUNTRY``.

        This is derived from a predefined mapping based on Discord's supported locales.
        If no mapping exists for the current locale, this returns the raw locale value as a fallback.

        .. versionadded:: 2.6
        """
        return _UNICODE_LANG_MAP.get(self.value, self.value)


E = TypeVar('E', bound='Enum')


class EntityType(Enum):
    stage_instance = 1
    voice = 2
    external = 3


class EventStatus(Enum):
    scheduled = 1
    active = 2
    completed = 3
    canceled = 4

    ended = 3
    cancelled = 4


class AppCommandOptionType(Enum):
    subcommand = 1
    subcommand_group = 2
    string = 3
    integer = 4
    boolean = 5
    user = 6
    channel = 7
    role = 8
    mentionable = 9
    number = 10
    attachment = 11


class AppCommandType(Enum):
    chat_input = 1
    user = 2
    message = 3


class AppCommandPermissionType(Enum):
    role = 1
    user = 2
    channel = 3


class AutoModRuleTriggerType(Enum):
    keyword = 1
    harmful_link = 2
    spam = 3
    keyword_preset = 4
    mention_spam = 5
    member_profile = 6


class AutoModRuleEventType(Enum):
    message_send = 1
    member_update = 2


class AutoModRuleActionType(Enum):
    block_message = 1
    send_alert_message = 2
    timeout = 3
    block_member_interactions = 4


class ForumLayoutType(Enum):
    not_set = 0
    list_view = 1
    gallery_view = 2


class ForumOrderType(Enum):
    latest_activity = 0
    creation_date = 1


class SelectDefaultValueType(Enum):
    user = 'user'
    role = 'role'
    channel = 'channel'


class SKUType(Enum):
    durable = 2
    consumable = 3
    subscription = 5
    subscription_group = 6


class EntitlementType(Enum):
    purchase = 1
    premium_subscription = 2
    developer_gift = 3
    test_mode_purchase = 4
    free_purchase = 5
    user_gift = 6
    premium_purchase = 7
    application_subscription = 8


class EntitlementOwnerType(Enum):
    guild = 1
    user = 2


class PollLayoutType(Enum):
    default = 1


class InviteType(Enum):
    guild = 0
    group_dm = 1
    friend = 2


class ReactionType(Enum):
    normal = 0
    burst = 1


class VoiceChannelEffectAnimationType(Enum):
    premium = 0
    basic = 1


class SubscriptionStatus(Enum):
    active = 0
    ending = 1
    inactive = 2


<<<<<<< HEAD
class OnboardingPromptType(Enum):
    multiple_choice = 0
    dropdown = 1


class OnboardingMode(Enum):
    default = 0
    advanced = 1
=======
class StatusDisplayType(Enum):
    name = 0  # pyright: ignore[reportAssignmentType]
    state = 1
    details = 2
>>>>>>> cb7f1702


def create_unknown_value(cls: Type[E], val: Any) -> E:
    value_cls = cls._enum_value_cls_  # type: ignore # This is narrowed below
    name = f'unknown_{val}'
    return value_cls(name=name, value=val)


def try_enum(cls: Type[E], val: Any) -> E:
    """A function that tries to turn the value into enum ``cls``.

    If it fails it returns a proxy invalid value instead.
    """

    try:
        return cls._enum_value_map_[val]  # type: ignore # All errors are caught below
    except (KeyError, TypeError, AttributeError):
        return create_unknown_value(cls, val)<|MERGE_RESOLUTION|>--- conflicted
+++ resolved
@@ -78,12 +78,9 @@
     'VoiceChannelEffectAnimationType',
     'SubscriptionStatus',
     'MessageReferenceType',
-<<<<<<< HEAD
+    'StatusDisplayType',
     'OnboardingPromptType',
     'OnboardingMode',
-=======
-    'StatusDisplayType',
->>>>>>> cb7f1702
 )
 
 
@@ -940,21 +937,20 @@
     inactive = 2
 
 
-<<<<<<< HEAD
-class OnboardingPromptType(Enum):
-    multiple_choice = 0
-    dropdown = 1
-
-
-class OnboardingMode(Enum):
-    default = 0
-    advanced = 1
-=======
 class StatusDisplayType(Enum):
     name = 0  # pyright: ignore[reportAssignmentType]
     state = 1
     details = 2
->>>>>>> cb7f1702
+
+
+class OnboardingPromptType(Enum):
+    multiple_choice = 0
+    dropdown = 1
+
+
+class OnboardingMode(Enum):
+    default = 0
+    advanced = 1
 
 
 def create_unknown_value(cls: Type[E], val: Any) -> E:
