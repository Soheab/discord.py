--- conflicted
+++ resolved
@@ -69,15 +69,12 @@
     'AutoModRuleActionType',
     'ForumLayoutType',
     'ForumOrderType',
-<<<<<<< HEAD
-    'OnboardingPromptType',
-    'OnboardingMode',
-=======
     'SelectDefaultValueType',
     'SKUType',
     'EntitlementType',
     'EntitlementOwnerType',
->>>>>>> a5d03d4a
+    'OnboardingPromptType',
+    'OnboardingMode',
 )
 
 if TYPE_CHECKING:
@@ -325,67 +322,6 @@
 
 class AuditLogAction(Enum):
     # fmt: off
-<<<<<<< HEAD
-    guild_update                  = 1
-    channel_create                = 10
-    channel_update                = 11
-    channel_delete                = 12
-    overwrite_create              = 13
-    overwrite_update              = 14
-    overwrite_delete              = 15
-    kick                          = 20
-    member_prune                  = 21
-    ban                           = 22
-    unban                         = 23
-    member_update                 = 24
-    member_role_update            = 25
-    member_move                   = 26
-    member_disconnect             = 27
-    bot_add                       = 28
-    role_create                   = 30
-    role_update                   = 31
-    role_delete                   = 32
-    invite_create                 = 40
-    invite_update                 = 41
-    invite_delete                 = 42
-    webhook_create                = 50
-    webhook_update                = 51
-    webhook_delete                = 52
-    emoji_create                  = 60
-    emoji_update                  = 61
-    emoji_delete                  = 62
-    message_delete                = 72
-    message_bulk_delete           = 73
-    message_pin                   = 74
-    message_unpin                 = 75
-    integration_create            = 80
-    integration_update            = 81
-    integration_delete            = 82
-    stage_instance_create         = 83
-    stage_instance_update         = 84
-    stage_instance_delete         = 85
-    sticker_create                = 90
-    sticker_update                = 91
-    sticker_delete                = 92
-    scheduled_event_create        = 100
-    scheduled_event_update        = 101
-    scheduled_event_delete        = 102
-    thread_create                 = 110
-    thread_update                 = 111
-    thread_delete                 = 112
-    app_command_permission_update = 121
-    automod_rule_create           = 140
-    automod_rule_update           = 141
-    automod_rule_delete           = 142
-    automod_block_message         = 143
-    automod_flag_message          = 144
-    automod_timeout_member        = 145
-    onboarding_question_create    = 163
-    onboarding_question_update    = 164
-    onboarding_update             = 167
-    server_guide_create           = 190
-    server_guide_update           = 191
-=======
     guild_update                                      = 1
     channel_create                                    = 10
     channel_update                                    = 11
@@ -442,72 +378,17 @@
     automod_timeout_member                            = 145
     creator_monetization_request_created              = 150
     creator_monetization_terms_accepted               = 151
->>>>>>> a5d03d4a
+    onboarding_question_create                        = 163
+    onboarding_question_update                        = 164
+    onboarding_update                                 = 167
+    server_guide_create                               = 190
+    server_guide_update                               = 191
     # fmt: on
 
     @property
     def category(self) -> Optional[AuditLogActionCategory]:
         # fmt: off
         lookup: Dict[AuditLogAction, Optional[AuditLogActionCategory]] = {
-<<<<<<< HEAD
-            AuditLogAction.guild_update:                  AuditLogActionCategory.update,
-            AuditLogAction.channel_create:                AuditLogActionCategory.create,
-            AuditLogAction.channel_update:                AuditLogActionCategory.update,
-            AuditLogAction.channel_delete:                AuditLogActionCategory.delete,
-            AuditLogAction.overwrite_create:              AuditLogActionCategory.create,
-            AuditLogAction.overwrite_update:              AuditLogActionCategory.update,
-            AuditLogAction.overwrite_delete:              AuditLogActionCategory.delete,
-            AuditLogAction.kick:                          None,
-            AuditLogAction.member_prune:                  None,
-            AuditLogAction.ban:                           None,
-            AuditLogAction.unban:                         None,
-            AuditLogAction.member_update:                 AuditLogActionCategory.update,
-            AuditLogAction.member_role_update:            AuditLogActionCategory.update,
-            AuditLogAction.member_move:                   None,
-            AuditLogAction.member_disconnect:             None,
-            AuditLogAction.bot_add:                       None,
-            AuditLogAction.role_create:                   AuditLogActionCategory.create,
-            AuditLogAction.role_update:                   AuditLogActionCategory.update,
-            AuditLogAction.role_delete:                   AuditLogActionCategory.delete,
-            AuditLogAction.invite_create:                 AuditLogActionCategory.create,
-            AuditLogAction.invite_update:                 AuditLogActionCategory.update,
-            AuditLogAction.invite_delete:                 AuditLogActionCategory.delete,
-            AuditLogAction.webhook_create:                AuditLogActionCategory.create,
-            AuditLogAction.webhook_update:                AuditLogActionCategory.update,
-            AuditLogAction.webhook_delete:                AuditLogActionCategory.delete,
-            AuditLogAction.emoji_create:                  AuditLogActionCategory.create,
-            AuditLogAction.emoji_update:                  AuditLogActionCategory.update,
-            AuditLogAction.emoji_delete:                  AuditLogActionCategory.delete,
-            AuditLogAction.message_delete:                AuditLogActionCategory.delete,
-            AuditLogAction.message_bulk_delete:           AuditLogActionCategory.delete,
-            AuditLogAction.message_pin:                   None,
-            AuditLogAction.message_unpin:                 None,
-            AuditLogAction.integration_create:            AuditLogActionCategory.create,
-            AuditLogAction.integration_update:            AuditLogActionCategory.update,
-            AuditLogAction.integration_delete:            AuditLogActionCategory.delete,
-            AuditLogAction.stage_instance_create:         AuditLogActionCategory.create,
-            AuditLogAction.stage_instance_update:         AuditLogActionCategory.update,
-            AuditLogAction.stage_instance_delete:         AuditLogActionCategory.delete,
-            AuditLogAction.sticker_create:                AuditLogActionCategory.create,
-            AuditLogAction.sticker_update:                AuditLogActionCategory.update,
-            AuditLogAction.sticker_delete:                AuditLogActionCategory.delete,
-            AuditLogAction.scheduled_event_create:        AuditLogActionCategory.create,
-            AuditLogAction.scheduled_event_update:        AuditLogActionCategory.update,
-            AuditLogAction.scheduled_event_delete:        AuditLogActionCategory.delete,
-            AuditLogAction.thread_create:                 AuditLogActionCategory.create,
-            AuditLogAction.thread_delete:                 AuditLogActionCategory.delete,
-            AuditLogAction.thread_update:                 AuditLogActionCategory.update,
-            AuditLogAction.app_command_permission_update: AuditLogActionCategory.update,
-            AuditLogAction.automod_rule_create:           AuditLogActionCategory.create,
-            AuditLogAction.automod_rule_update:           AuditLogActionCategory.update,
-            AuditLogAction.automod_rule_delete:           AuditLogActionCategory.delete,
-            AuditLogAction.automod_block_message:         None,
-            AuditLogAction.automod_flag_message:          None,
-            AuditLogAction.automod_timeout_member:        None,
-            AuditLogAction.onboarding_question_create:    AuditLogActionCategory.create,
-            AuditLogAction.onboarding_question_update:    AuditLogActionCategory.update,
-            AuditLogAction.onboarding_update:             AuditLogActionCategory.update,
-=======
             AuditLogAction.guild_update:                             AuditLogActionCategory.update,
             AuditLogAction.channel_create:                           AuditLogActionCategory.create,
             AuditLogAction.channel_update:                           AuditLogActionCategory.update,
@@ -564,7 +445,10 @@
             AuditLogAction.automod_timeout_member:                   None,
             AuditLogAction.creator_monetization_request_created:     None,
             AuditLogAction.creator_monetization_terms_accepted:      None,
->>>>>>> a5d03d4a
+            AuditLogAction.onboarding_question_create:               AuditLogActionCategory.create,
+            AuditLogAction.onboarding_question_update:               AuditLogActionCategory.update,
+            AuditLogAction.onboarding_update:                        AuditLogActionCategory.update,
+        
         }
         # fmt: on
         return lookup[self]
@@ -608,15 +492,12 @@
             return 'auto_moderation'
         elif v < 146:
             return 'user'
-<<<<<<< HEAD
+        elif v < 152:
+            return 'creator_monetization'
         elif v < 165:
             return 'onboarding_question'
         elif v < 168:
             return 'onboarding'
-=======
-        elif v < 152:
-            return 'creator_monetization'
->>>>>>> a5d03d4a
 
 
 class UserFlags(Enum):
@@ -914,16 +795,6 @@
     creation_date = 1
 
 
-<<<<<<< HEAD
-class OnboardingPromptType(Enum):
-    multiple_choice = 0
-    dropdown = 1
-
-
-class OnboardingMode(Enum):
-    default = 0
-    advanced = 1
-=======
 class SelectDefaultValueType(Enum):
     user = 'user'
     role = 'role'
@@ -942,7 +813,16 @@
 class EntitlementOwnerType(Enum):
     guild = 1
     user = 2
->>>>>>> a5d03d4a
+
+
+class OnboardingPromptType(Enum):
+    multiple_choice = 0
+    dropdown = 1
+
+
+class OnboardingMode(Enum):
+    default = 0
+    advanced = 1
 
 
 def create_unknown_value(cls: Type[E], val: Any) -> E:
