--- conflicted
+++ resolved
@@ -70,12 +70,9 @@
     'ForumLayoutType',
     'ForumOrderType',
     'SelectDefaultValueType',
-<<<<<<< HEAD
-=======
     'SKUType',
     'EntitlementType',
     'EntitlementOwnerType',
->>>>>>> a5d03d4a
 )
 
 if TYPE_CHECKING:
@@ -789,8 +786,6 @@
     channel = 'channel'
 
 
-<<<<<<< HEAD
-=======
 class SKUType(Enum):
     subscription = 5
     subscription_group = 6
@@ -805,7 +800,6 @@
     user = 2
 
 
->>>>>>> a5d03d4a
 def create_unknown_value(cls: Type[E], val: Any) -> E:
     value_cls = cls._enum_value_cls_  # type: ignore # This is narrowed below
     name = f'unknown_{val}'
