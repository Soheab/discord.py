--- conflicted
+++ resolved
@@ -119,11 +119,8 @@
         'permissions',
         'tags',
         'unicode_emoji',
-<<<<<<< HEAD
         'emoji_name',
-=======
         'title',
->>>>>>> 001dc937
     ]
     new_value: str
     old_value: str
