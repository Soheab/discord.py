--- conflicted
+++ resolved
@@ -310,7 +310,6 @@
     old_value: Optional[AutoModerationTriggerMetadata]
 
 
-<<<<<<< HEAD
 class _AuditLogChange_Prompts(TypedDict):
     key: Literal['prompts']
     new_value: List[Prompt]
@@ -321,12 +320,12 @@
     key: Literal['options']
     new_value: List[PromptOption]
     old_value: List[PromptOption]
-=======
+
+
 class _AuditLogChange_RoleColours(TypedDict):
     key: Literal['colors']
     new_value: RoleColours
     old_value: RoleColours
->>>>>>> a0051098
 
 
 AuditLogChange = Union[
@@ -353,12 +352,9 @@
     _AuditLogChange_AvailableTags,
     _AuditLogChange_DefaultReactionEmoji,
     _AuditLogChange_TriggerMetadata,
-<<<<<<< HEAD
     _AuditLogChange_Prompts,
     _AuditLogChange_Options,
-=======
     _AuditLogChange_RoleColours,
->>>>>>> a0051098
 ]
 
 
