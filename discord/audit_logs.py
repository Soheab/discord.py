--- conflicted
+++ resolved
@@ -244,10 +244,10 @@
     return [AutoModRuleAction.from_data(action) for action in data]
 
 
-<<<<<<< HEAD
 def _transform_default_emoji(entry: AuditLogEntry, data: str) -> PartialEmoji:
     return PartialEmoji(name=data)
-=======
+
+
 def _transform_onboarding_prompts(entry: AuditLogEntry, data: List[PromptPayload]) -> List[OnboardingPrompt]:
     return [OnboardingPrompt(data=prompt, state=entry._state, guild=entry.guild) for prompt in data]
 
@@ -256,7 +256,6 @@
     entry: AuditLogEntry, data: List[PromptOptionPayload]
 ) -> List[OnboardingPromptOption]:
     return [OnboardingPromptOption(data=option, state=entry._state, guild=entry.guild) for option in data]
->>>>>>> 001dc937
 
 
 E = TypeVar('E', bound=enums.Enum)
@@ -367,14 +366,11 @@
         'available_tags':                        (None, _transform_forum_tags),
         'flags':                                 (None, _transform_overloaded_flags),
         'default_reaction_emoji':                (None, _transform_default_reaction),
-<<<<<<< HEAD
         'emoji_name':                            ('emoji', _transform_default_emoji),
-        'user_id':                               ('user', _transform_member_id)
-=======
+        'user_id':                               ('user', _transform_member_id),
         'options':                               (None, _transform_onboarding_prompt_options),
         'prompts':                               (None, _transform_onboarding_prompts),
         'default_channel_ids':                   ('default_channels', _transform_channels_or_threads),
->>>>>>> 001dc937
     }
     # fmt: on
 
