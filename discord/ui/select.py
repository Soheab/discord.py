--- conflicted
+++ resolved
@@ -91,10 +91,6 @@
 
         This class should not be created directly. Instead, use one of the
         subclasses that inherit from this class.
-<<<<<<< HEAD
-=======
-
->>>>>>> c8300933
 
     The following implement this class:
 
@@ -404,13 +400,9 @@
 class UserSelect(BaseSelect[V]):
     """Represents a UI "user" select menu with a list of predefined options representing members of the guild.
 
-<<<<<<< HEAD
     If this is presented to the user in a private message, it will only allow the user to select the client,
     or themselves. Every selected option in a private message will resolve to
     a :class:`discord.User` regardless of intents.
-
-=======
->>>>>>> c8300933
     .. versionadded:: 2.1
 
     Parameters
@@ -464,16 +456,12 @@
     def values(self) -> List[Union[Member, User]]:
         """A list of members and users that have been selected by the user.
 
-<<<<<<< HEAD
         If this is presented to the user in a private message, it will only allow
         the user to select the client, or themselves. Every selected option in a private
         message will resolve to a :class:`discord.User` regardless of intents.
 
         If invoked in a guild, then the values will always resolve to :class:`discord.Member`
         regardless of the :attr:`discord.Intents.members` intent.
-=======
-        NOTE: Missing documentation for intents, and inside and out of a guild.
->>>>>>> c8300933
 
         Returns
         --------
@@ -485,7 +473,6 @@
 class RoleSelect(BaseSelect[V]):
     """Represents a UI select menu in which the user can select roles
     by searching and clicking on them.
-<<<<<<< HEAD
 
     Please note that this type of select does not work in direct messages.
     If presented to a user in a direct message, the select menu will not give
@@ -493,11 +480,6 @@
 
     .. versionadded:: 2.1
 
-=======
-
-    .. versionadded:: 2.1
-
->>>>>>> c8300933
     Parameters
     ------------
     custom_id: :class:`str`
@@ -554,15 +536,10 @@
 class MentionableSelect(BaseSelect[V]):
     """Represents a UI "mentionable" select menu with a list of predefined options representing members and roles in the guild.
 
-<<<<<<< HEAD
     If this is presented to the user in a private message, it will only allow
     the user to select the client, or themselves. Every selected option in a private
     message will resolve to a :class:`discord.User`. It will not give the user any roles
     to select.
-
-=======
->>>>>>> c8300933
-    .. versionadded:: 2.1
 
     Parameters
     ------------
@@ -615,14 +592,11 @@
     def values(self) -> List[Union[Member, User, Role]]:
         """A list of roles, members, and users that have been selected by the user.
 
-<<<<<<< HEAD
         If invoked in a :class:`~discord.Guild`, the "user" values will always resolve to :class:`discord.Member`
         regardless of the :attr:`discord.Intents.members` intent.
 
         If invoked in a direct message, the "user" values will always resolve to a :class:`discord.User`.
 
-=======
->>>>>>> c8300933
         Returns
         --------
         List[Union[:class:`discord.Role`, :class:`discord.Member`, :class:`discord.User`]]
@@ -634,12 +608,9 @@
     """Represents a UI "channel" select menu with a list of predefined options representing channels in the guild.
     It is possible to filter the channels that are shown per type by passing the ``channel_types`` parameter.
 
-<<<<<<< HEAD
     Please note that if you use this in a direct message with a user, no channels will be displayed to the user
     and they will not be able to invoke the select menu.
 
-=======
->>>>>>> c8300933
     .. versionadded:: 2.1
 
     Parameters
@@ -700,16 +671,7 @@
 
     @property
     def values(self) -> List[Union[Thread, GuildChannel]]:
-<<<<<<< HEAD
         """List[Union[:class:`discord.Thread`, :class:`discord.abc.GuildChannel`]]: A list of channels selected by the user."""
-=======
-        """A list of channels selected by the user.
-
-        Returns
-        --------
-        List[Union[:class:`discord.Thread`, :class:`discord.abc.GuildChannel`]]
-        """
->>>>>>> c8300933
         return super().values
 
 
@@ -815,11 +777,7 @@
     use :meth:`~discord.ui.BaseSelect.values`.
 
     +----------------------------------------+-------------------------------------------------------------------------------------+
-<<<<<<< HEAD
     | Select Type                            | Resolved Value                                                                      |
-=======
-    | Select Type                            | Values                                                                              |
->>>>>>> c8300933
     +========================================+=====================================================================================+
     | :class:`discord.ui.Select`             | List[:class:`str`]                                                                  |
     +----------------------------------------+-------------------------------------------------------------------------------------+
