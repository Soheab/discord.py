--- conflicted
+++ resolved
@@ -23,12 +23,7 @@
 """
 
 from __future__ import annotations
-<<<<<<< HEAD
-
-=======
-from typing import Any, Literal, List, Optional, TYPE_CHECKING, Tuple, TypeVar, Callable, Union, Dict, TypeAlias
-from contextvars import ContextVar
->>>>>>> ce0d4c9c
+
 import inspect
 import os
 from contextvars import ContextVar
@@ -72,12 +67,6 @@
         ComponentType.mentionable_select,
     ]
 
-<<<<<<< HEAD
-=======
-    from discord.abc import GuildChannel
-    from discord import Role, Member, Interaction, User, Thread
-
->>>>>>> ce0d4c9c
 
 V = TypeVar('V', bound='View', covariant=True)
 BaseSelectT = TypeVar('BaseSelectT', bound='BaseSelect[Any]')
@@ -92,8 +81,6 @@
 ]
 
 selected_values: ContextVar[Dict[str, Any]] = ContextVar('selected_values')
-ValidSelectTypes: TypeAlias = Literal[ComponentType.string_select, ComponentType.user_select, ComponentType.role_select, ComponentType.channel_select, ComponentType.mentionable_select]
-
 
 class BaseSelect(Item[V]):
     """The base select menu model that all select menus inherit from.
@@ -108,11 +95,6 @@
 
     .. versionadded:: 2.2
     """
-<<<<<<< HEAD
-
-=======
->>>>>>> ce0d4c9c
-    type: ValidSelectTypes
 
     __slots__ = ()
 
@@ -263,17 +245,6 @@
         row: Optional[int] = None,
     ) -> None:
         super().__init__(
-<<<<<<< HEAD
-            self.__class__.type,
-            custom_id=custom_id,
-            placeholder=placeholder,
-            min_values=min_values,
-            max_values=max_values,
-            disabled=disabled,
-            options=[] if options is MISSING else options,
-            row=row,
-        )
-=======
                 self.type,
                 custom_id=custom_id,
                 placeholder=placeholder,
@@ -283,7 +254,6 @@
                 options=[] if options is MISSING else options,
                 row=row,
             )
->>>>>>> ce0d4c9c
 
     @property
     def type(self) -> Literal[ComponentType.string_select]:
@@ -387,16 +357,6 @@
         row: Optional[int] = None,
     ) -> None:
         super().__init__(
-<<<<<<< HEAD
-            self.__class__.type,
-            custom_id=custom_id,
-            placeholder=placeholder,
-            min_values=min_values,
-            max_values=max_values,
-            disabled=disabled,
-            row=row,
-        )
-=======
                 self.type,
                 custom_id=custom_id,
                 placeholder=placeholder,
@@ -405,7 +365,6 @@
                 disabled=disabled,
                 row=row,
             )
->>>>>>> ce0d4c9c
 
     @property
     def type(self) -> Literal[ComponentType.user_select]:
@@ -429,16 +388,6 @@
         row: Optional[int] = None,
     ) -> None:
         super().__init__(
-<<<<<<< HEAD
-            self.__class__.type,
-            custom_id=custom_id,
-            placeholder=placeholder,
-            min_values=min_values,
-            max_values=max_values,
-            disabled=disabled,
-            row=row,
-        )
-=======
                 self.type,
                 custom_id=custom_id,
                 placeholder=placeholder,
@@ -447,7 +396,6 @@
                 disabled=disabled,
                 row=row,
             )
->>>>>>> ce0d4c9c
 
     @property
     def type(self) -> Literal[ComponentType.role_select]:
@@ -471,16 +419,6 @@
         row: Optional[int] = None,
     ) -> None:
         super().__init__(
-<<<<<<< HEAD
-            self.__class__.type,
-            custom_id=custom_id,
-            placeholder=placeholder,
-            min_values=min_values,
-            max_values=max_values,
-            disabled=disabled,
-            row=row,
-        )
-=======
                 self.type,
                 custom_id=custom_id,
                 placeholder=placeholder,
@@ -489,7 +427,6 @@
                 disabled=disabled,
                 row=row,
             )
->>>>>>> ce0d4c9c
 
     @property
     def type(self) -> Literal[ComponentType.mentionable_select]:
@@ -515,7 +452,7 @@
         row: Optional[int] = None,
     ) -> None:
         super().__init__(
-            self.__class__.type,
+            self.type,
             custom_id=custom_id,
             placeholder=placeholder,
             min_values=min_values,
