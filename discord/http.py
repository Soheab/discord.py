"""
The MIT License (MIT)

Copyright (c) 2015-present Rapptz

Permission is hereby granted, free of charge, to any person obtaining a
copy of this software and associated documentation files (the "Software"),
to deal in the Software without restriction, including without limitation
the rights to use, copy, modify, merge, publish, distribute, sublicense,
and/or sell copies of the Software, and to permit persons to whom the
Software is furnished to do so, subject to the following conditions:

The above copyright notice and this permission notice shall be included in
all copies or substantial portions of the Software.

THE SOFTWARE IS PROVIDED "AS IS", WITHOUT WARRANTY OF ANY KIND, EXPRESS
OR IMPLIED, INCLUDING BUT NOT LIMITED TO THE WARRANTIES OF MERCHANTABILITY,
FITNESS FOR A PARTICULAR PURPOSE AND NONINFRINGEMENT. IN NO EVENT SHALL THE
AUTHORS OR COPYRIGHT HOLDERS BE LIABLE FOR ANY CLAIM, DAMAGES OR OTHER
LIABILITY, WHETHER IN AN ACTION OF CONTRACT, TORT OR OTHERWISE, ARISING
FROM, OUT OF OR IN CONNECTION WITH THE SOFTWARE OR THE USE OR OTHER
DEALINGS IN THE SOFTWARE.
"""

from __future__ import annotations

import asyncio
import logging
import sys
from typing import (
    Any,
    ClassVar,
    Coroutine,
    Dict,
    Iterable,
    List,
    Literal,
    NamedTuple,
    Optional,
    overload,
    Sequence,
    Tuple,
    TYPE_CHECKING,
    Type,
    TypeVar,
    Union,
)
from urllib.parse import quote as _uriquote
from collections import deque
import datetime

import aiohttp

from .errors import HTTPException, RateLimited, Forbidden, NotFound, LoginFailure, DiscordServerError, GatewayNotFound
from .gateway import DiscordClientWebSocketResponse
from .file import File
from .mentions import AllowedMentions
from . import __version__, utils
from .utils import MISSING

_log = logging.getLogger(__name__)

if TYPE_CHECKING:
    from typing_extensions import Self

    from .ui.view import View
    from .embeds import Embed
    from .message import Attachment
    from .flags import MessageFlags
    from .poll import Poll

    from .types import (
        appinfo,
        audit_log,
        automod,
        channel,
        command,
        emoji,
        guild,
        integration,
        invite,
        member,
        message,
        onboarding,
        template,
        role,
        user,
        webhook,
        widget,
        threads,
        scheduled_event,
        sticker,
        welcome_screen,
        sku,
        poll,
        voice,
        soundboard,
        subscription,
    )
    from .types.snowflake import Snowflake, SnowflakeList
    from .types.gateway import SessionStartLimit

    from types import TracebackType

    T = TypeVar('T')
    BE = TypeVar('BE', bound=BaseException)
    Response = Coroutine[Any, Any, T]


async def json_or_text(response: aiohttp.ClientResponse) -> Union[Dict[str, Any], str]:
    text = await response.text(encoding='utf-8')
    try:
        if response.headers['content-type'] == 'application/json':
            return utils._from_json(text)
    except KeyError:
        # Thanks Cloudflare
        pass

    return text


class MultipartParameters(NamedTuple):
    payload: Optional[Dict[str, Any]]
    multipart: Optional[List[Dict[str, Any]]]
    files: Optional[Sequence[File]]

    def __enter__(self) -> Self:
        return self

    def __exit__(
        self,
        exc_type: Optional[Type[BE]],
        exc: Optional[BE],
        traceback: Optional[TracebackType],
    ) -> None:
        if self.files:
            for file in self.files:
                file.close()


def handle_message_parameters(
    content: Optional[str] = MISSING,
    *,
    username: str = MISSING,
    avatar_url: Any = MISSING,
    tts: bool = False,
    nonce: Optional[Union[int, str]] = None,
    flags: MessageFlags = MISSING,
    file: File = MISSING,
    files: Sequence[File] = MISSING,
    embed: Optional[Embed] = MISSING,
    embeds: Sequence[Embed] = MISSING,
    attachments: Sequence[Union[Attachment, File]] = MISSING,
    view: Optional[View] = MISSING,
    allowed_mentions: Optional[AllowedMentions] = MISSING,
    message_reference: Optional[message.MessageReference] = MISSING,
    stickers: Optional[SnowflakeList] = MISSING,
    previous_allowed_mentions: Optional[AllowedMentions] = None,
    mention_author: Optional[bool] = None,
    thread_name: str = MISSING,
    channel_payload: Dict[str, Any] = MISSING,
    applied_tags: Optional[SnowflakeList] = MISSING,
    poll: Optional[Poll] = MISSING,
) -> MultipartParameters:
    if files is not MISSING and file is not MISSING:
        raise TypeError('Cannot mix file and files keyword arguments.')
    if embeds is not MISSING and embed is not MISSING:
        raise TypeError('Cannot mix embed and embeds keyword arguments.')

    if file is not MISSING:
        files = [file]

    if attachments is not MISSING and files is not MISSING:
        raise TypeError('Cannot mix attachments and files keyword arguments.')

    payload = {}
    if embeds is not MISSING:
        if len(embeds) > 10:
            raise ValueError('embeds has a maximum of 10 elements.')
        payload['embeds'] = [e.to_dict() for e in embeds]

    if embed is not MISSING:
        if embed is None:
            payload['embeds'] = []
        else:
            payload['embeds'] = [embed.to_dict()]

    if content is not MISSING:
        if content is not None:
            payload['content'] = str(content)
        else:
            payload['content'] = None

    if view is not MISSING:
        if view is not None:
            payload['components'] = view.to_components()
        else:
            payload['components'] = []

    if nonce is not None:
        payload['nonce'] = str(nonce)
        payload['enforce_nonce'] = True

    if message_reference is not MISSING:
        payload['message_reference'] = message_reference

    if stickers is not MISSING:
        if stickers is not None:
            payload['sticker_ids'] = stickers
        else:
            payload['sticker_ids'] = []

    payload['tts'] = tts
    if avatar_url:
        payload['avatar_url'] = str(avatar_url)
    if username:
        payload['username'] = username

    if flags is not MISSING:
        payload['flags'] = flags.value

    if thread_name is not MISSING:
        payload['thread_name'] = thread_name

    if allowed_mentions:
        if previous_allowed_mentions is not None:
            payload['allowed_mentions'] = previous_allowed_mentions.merge(allowed_mentions).to_dict()
        else:
            payload['allowed_mentions'] = allowed_mentions.to_dict()
    elif previous_allowed_mentions is not None:
        payload['allowed_mentions'] = previous_allowed_mentions.to_dict()

    if mention_author is not None:
        if 'allowed_mentions' not in payload:
            payload['allowed_mentions'] = AllowedMentions().to_dict()
        payload['allowed_mentions']['replied_user'] = mention_author

    if attachments is MISSING:
        attachments = files
    else:
        files = [a for a in attachments if isinstance(a, File)]

    if attachments is not MISSING:
        file_index = 0
        attachments_payload = []
        for attachment in attachments:
            if isinstance(attachment, File):
                attachments_payload.append(attachment.to_dict(file_index))
                file_index += 1
            else:
                attachments_payload.append(attachment.to_dict())

        payload['attachments'] = attachments_payload

    if applied_tags is not MISSING:
        if applied_tags is not None:
            payload['applied_tags'] = applied_tags
        else:
            payload['applied_tags'] = []

    if channel_payload is not MISSING:
        payload = {
            'message': payload,
        }
        payload.update(channel_payload)

    if poll not in (MISSING, None):
        payload['poll'] = poll._to_dict()  # type: ignore

    multipart = []
    if files:
        multipart.append({'name': 'payload_json', 'value': utils._to_json(payload)})
        payload = None
        for index, file in enumerate(files):
            multipart.append(
                {
                    'name': f'files[{index}]',
                    'value': file.fp,
                    'filename': file.filename,
                    'content_type': 'application/octet-stream',
                }
            )

    return MultipartParameters(payload=payload, multipart=multipart, files=files)


INTERNAL_API_VERSION: int = 10


def _set_api_version(value: int):
    global INTERNAL_API_VERSION

    if not isinstance(value, int):
        raise TypeError(f'expected int not {value.__class__.__name__}')

    if value not in (9, 10):
        raise ValueError(f'expected either 9 or 10 not {value}')

    INTERNAL_API_VERSION = value
    Route.BASE = f'https://discord.com/api/v{value}'


class Route:
    BASE: ClassVar[str] = 'https://discord.com/api/v10'

    def __init__(self, method: str, path: str, *, metadata: Optional[str] = None, **parameters: Any) -> None:
        self.path: str = path
        self.method: str = method
        # Metadata is a special string used to differentiate between known sub rate limits
        # Since these can't be handled generically, this is the next best way to do so.
        self.metadata: Optional[str] = metadata
        url = self.BASE + self.path
        if parameters:
            url = url.format_map({k: _uriquote(v, safe='') if isinstance(v, str) else v for k, v in parameters.items()})
        self.url: str = url

        # major parameters:
        self.channel_id: Optional[Snowflake] = parameters.get('channel_id')
        self.guild_id: Optional[Snowflake] = parameters.get('guild_id')
        self.webhook_id: Optional[Snowflake] = parameters.get('webhook_id')
        self.webhook_token: Optional[str] = parameters.get('webhook_token')

    @property
    def key(self) -> str:
        """The bucket key is used to represent the route in various mappings."""
        if self.metadata:
            return f'{self.method} {self.path}:{self.metadata}'
        return f'{self.method} {self.path}'

    @property
    def major_parameters(self) -> str:
        """Returns the major parameters formatted a string.

        This needs to be appended to a bucket hash to constitute as a full rate limit key.
        """
        return '+'.join(
            str(k) for k in (self.channel_id, self.guild_id, self.webhook_id, self.webhook_token) if k is not None
        )


class Ratelimit:
    """Represents a Discord rate limit.

    This is similar to a semaphore except tailored to Discord's rate limits. This is aware of
    the expiry of a token window, along with the number of tokens available. The goal of this
    design is to increase throughput of requests being sent concurrently rather than forcing
    everything into a single lock queue per route.
    """

    __slots__ = (
        'limit',
        'remaining',
        'outgoing',
        'reset_after',
        'expires',
        'dirty',
        '_last_request',
        '_max_ratelimit_timeout',
        '_loop',
        '_pending_requests',
        '_sleeping',
    )

    def __init__(self, max_ratelimit_timeout: Optional[float]) -> None:
        self.limit: int = 1
        self.remaining: int = self.limit
        self.outgoing: int = 0
        self.reset_after: float = 0.0
        self.expires: Optional[float] = None
        self.dirty: bool = False
        self._max_ratelimit_timeout: Optional[float] = max_ratelimit_timeout
        self._loop: asyncio.AbstractEventLoop = asyncio.get_running_loop()
        self._pending_requests: deque[asyncio.Future[Any]] = deque()
        # Only a single rate limit object should be sleeping at a time.
        # The object that is sleeping is ultimately responsible for freeing the semaphore
        # for the requests currently pending.
        self._sleeping: asyncio.Lock = asyncio.Lock()
        self._last_request: float = self._loop.time()

    def __repr__(self) -> str:
        return (
            f'<RateLimitBucket limit={self.limit} remaining={self.remaining} pending_requests={len(self._pending_requests)}>'
        )

    def reset(self):
        self.remaining = self.limit - self.outgoing
        self.expires = None
        self.reset_after = 0.0
        self.dirty = False

    def update(self, response: aiohttp.ClientResponse, *, use_clock: bool = False) -> None:
        headers = response.headers
        self.limit = int(headers.get('X-Ratelimit-Limit', 1))

        if self.dirty:
            self.remaining = min(int(headers.get('X-Ratelimit-Remaining', 0)), self.limit - self.outgoing)
        else:
            self.remaining = int(headers.get('X-Ratelimit-Remaining', 0))
            self.dirty = True

        reset_after = headers.get('X-Ratelimit-Reset-After')
        if use_clock or not reset_after:
            utc = datetime.timezone.utc
            now = datetime.datetime.now(utc)
            reset = datetime.datetime.fromtimestamp(float(headers['X-Ratelimit-Reset']), utc)
            self.reset_after = (reset - now).total_seconds()
        else:
            self.reset_after = float(reset_after)

        self.expires = self._loop.time() + self.reset_after

    def _wake_next(self) -> None:
        while self._pending_requests:
            future = self._pending_requests.popleft()
            if not future.done():
                future.set_result(None)
                break

    def _wake(self, count: int = 1, *, exception: Optional[RateLimited] = None) -> None:
        awaken = 0
        while self._pending_requests:
            future = self._pending_requests.popleft()
            if not future.done():
                if exception:
                    future.set_exception(exception)
                else:
                    future.set_result(None)
                awaken += 1

            if awaken >= count:
                break

    async def _refresh(self) -> None:
        error = self._max_ratelimit_timeout and self.reset_after > self._max_ratelimit_timeout
        exception = RateLimited(self.reset_after) if error else None
        async with self._sleeping:
            if not error:
                await asyncio.sleep(self.reset_after)

        self.reset()
        self._wake(self.remaining, exception=exception)

    def is_expired(self) -> bool:
        return self.expires is not None and self._loop.time() > self.expires

    def is_inactive(self) -> bool:
        delta = self._loop.time() - self._last_request
        return delta >= 300 and self.outgoing == 0 and len(self._pending_requests) == 0

    async def acquire(self) -> None:
        self._last_request = self._loop.time()
        if self.is_expired():
            self.reset()

        if self._max_ratelimit_timeout is not None and self.expires is not None:
            # Check if we can pre-emptively block this request for having too large of a timeout
            current_reset_after = self.expires - self._loop.time()
            if current_reset_after > self._max_ratelimit_timeout:
                raise RateLimited(current_reset_after)

        while self.remaining <= 0:
            future = self._loop.create_future()
            self._pending_requests.append(future)
            try:
                while not future.done():
                    # 30 matches the smallest allowed max_ratelimit_timeout
                    max_wait_time = self.expires - self._loop.time() if self.expires else 30
                    await asyncio.wait([future], timeout=max_wait_time)
                    if not future.done():
                        await self._refresh()
            except:
                future.cancel()
                if self.remaining > 0 and not future.cancelled():
                    self._wake_next()
                raise

        self.remaining -= 1
        self.outgoing += 1

    async def __aenter__(self) -> Self:
        await self.acquire()
        return self

    async def __aexit__(self, type: Type[BE], value: BE, traceback: TracebackType) -> None:
        self.outgoing -= 1
        tokens = self.remaining - self.outgoing
        # Check whether the rate limit needs to be pre-emptively slept on
        # Note that this is a Lock to prevent multiple rate limit objects from sleeping at once
        if not self._sleeping.locked():
            if tokens <= 0:
                await self._refresh()
            elif self._pending_requests:
                exception = (
                    RateLimited(self.reset_after)
                    if self._max_ratelimit_timeout and self.reset_after > self._max_ratelimit_timeout
                    else None
                )
                self._wake(tokens, exception=exception)


# For some reason, the Discord voice websocket expects this header to be
# completely lowercase while aiohttp respects spec and does it as case-insensitive
aiohttp.hdrs.WEBSOCKET = 'websocket'  # type: ignore


class HTTPClient:
    """Represents an HTTP client sending HTTP requests to the Discord API."""

    def __init__(
        self,
        loop: asyncio.AbstractEventLoop,
        connector: Optional[aiohttp.BaseConnector] = None,
        *,
        proxy: Optional[str] = None,
        proxy_auth: Optional[aiohttp.BasicAuth] = None,
        unsync_clock: bool = True,
        http_trace: Optional[aiohttp.TraceConfig] = None,
        max_ratelimit_timeout: Optional[float] = None,
    ) -> None:
        self.loop: asyncio.AbstractEventLoop = loop
        self.connector: aiohttp.BaseConnector = connector or MISSING
        self.__session: aiohttp.ClientSession = MISSING  # filled in static_login
        # Route key -> Bucket hash
        self._bucket_hashes: Dict[str, str] = {}
        # Bucket Hash + Major Parameters -> Rate limit
        # or
        # Route key + Major Parameters -> Rate limit
        # When the key is the latter, it is used for temporary
        # one shot requests that don't have a bucket hash
        # When this reaches 256 elements, it will try to evict based off of expiry
        self._buckets: Dict[str, Ratelimit] = {}
        self._global_over: asyncio.Event = MISSING
        self.token: Optional[str] = None
        self.proxy: Optional[str] = proxy
        self.proxy_auth: Optional[aiohttp.BasicAuth] = proxy_auth
        self.http_trace: Optional[aiohttp.TraceConfig] = http_trace
        self.use_clock: bool = not unsync_clock
        self.max_ratelimit_timeout: Optional[float] = max(30.0, max_ratelimit_timeout) if max_ratelimit_timeout else None

        user_agent = 'DiscordBot (https://github.com/Rapptz/discord.py {0}) Python/{1[0]}.{1[1]} aiohttp/{2}'
        self.user_agent: str = user_agent.format(__version__, sys.version_info, aiohttp.__version__)

    def clear(self) -> None:
        if self.__session and self.__session.closed:
            self.__session = MISSING

    async def ws_connect(self, url: str, *, compress: int = 0) -> aiohttp.ClientWebSocketResponse:
        kwargs = {
            'proxy_auth': self.proxy_auth,
            'proxy': self.proxy,
            'max_msg_size': 0,
            'timeout': 30.0,
            'autoclose': False,
            'headers': {
                'User-Agent': self.user_agent,
            },
            'compress': compress,
        }

        return await self.__session.ws_connect(url, **kwargs)

    def _try_clear_expired_ratelimits(self) -> None:
        if len(self._buckets) < 256:
            return

        keys = [key for key, bucket in self._buckets.items() if bucket.is_inactive()]
        for key in keys:
            del self._buckets[key]

    def get_ratelimit(self, key: str) -> Ratelimit:
        try:
            value = self._buckets[key]
        except KeyError:
            self._buckets[key] = value = Ratelimit(self.max_ratelimit_timeout)
            self._try_clear_expired_ratelimits()
        return value

    async def request(
        self,
        route: Route,
        *,
        files: Optional[Sequence[File]] = None,
        form: Optional[Iterable[Dict[str, Any]]] = None,
        **kwargs: Any,
    ) -> Any:
        method = route.method
        url = route.url
        route_key = route.key

        bucket_hash = None
        try:
            bucket_hash = self._bucket_hashes[route_key]
        except KeyError:
            key = f'{route_key}:{route.major_parameters}'
        else:
            key = f'{bucket_hash}:{route.major_parameters}'

        ratelimit = self.get_ratelimit(key)

        # header creation
        headers: Dict[str, str] = {
            'User-Agent': self.user_agent,
        }

        if self.token is not None:
            headers['Authorization'] = 'Bot ' + self.token
        # some checking if it's a JSON request
        if 'json' in kwargs:
            headers['Content-Type'] = 'application/json'
            kwargs['data'] = utils._to_json(kwargs.pop('json'))

        try:
            reason = kwargs.pop('reason')
        except KeyError:
            pass
        else:
            if reason:
                headers['X-Audit-Log-Reason'] = _uriquote(reason, safe='/ ')

        kwargs['headers'] = headers

        # Proxy support
        if self.proxy is not None:
            kwargs['proxy'] = self.proxy
        if self.proxy_auth is not None:
            kwargs['proxy_auth'] = self.proxy_auth

        if not self._global_over.is_set():
            # wait until the global lock is complete
            await self._global_over.wait()

        response: Optional[aiohttp.ClientResponse] = None
        data: Optional[Union[Dict[str, Any], str]] = None
        async with ratelimit:
            for tries in range(5):
                if files:
                    for f in files:
                        f.reset(seek=tries)

                if form:
                    # with quote_fields=True '[' and ']' in file field names are escaped, which discord does not support
                    form_data = aiohttp.FormData(quote_fields=False)
                    for params in form:
                        form_data.add_field(**params)
                    kwargs['data'] = form_data

                try:
                    async with self.__session.request(method, url, **kwargs) as response:
                        _log.debug('%s %s with %s has returned %s', method, url, kwargs.get('data'), response.status)

                        # even errors have text involved in them so this is safe to call
                        data = await json_or_text(response)

                        # Update and use rate limit information if the bucket header is present
                        discord_hash = response.headers.get('X-Ratelimit-Bucket')
                        # I am unsure if X-Ratelimit-Bucket is always available
                        # However, X-Ratelimit-Remaining has been a consistent cornerstone that worked
                        has_ratelimit_headers = 'X-Ratelimit-Remaining' in response.headers
                        if discord_hash is not None:
                            # If the hash Discord has provided is somehow different from our current hash something changed
                            if bucket_hash != discord_hash:
                                if bucket_hash is not None:
                                    # If the previous hash was an actual Discord hash then this means the
                                    # hash has changed sporadically.
                                    # This can be due to two reasons
                                    # 1. It's a sub-ratelimit which is hard to handle
                                    # 2. The rate limit information genuinely changed
                                    # There is no good way to discern these, Discord doesn't provide a way to do so.
                                    # At best, there will be some form of logging to help catch it.
                                    # Alternating sub-ratelimits means that the requests oscillate between
                                    # different underlying rate limits -- this can lead to unexpected 429s
                                    # It is unavoidable.
                                    fmt = 'A route (%s) has changed hashes: %s -> %s.'
                                    _log.debug(fmt, route_key, bucket_hash, discord_hash)

                                    self._bucket_hashes[route_key] = discord_hash
                                    self._buckets[f'{discord_hash}:{route.major_parameters}'] = ratelimit
                                    self._buckets.pop(key, None)
                                elif route_key not in self._bucket_hashes:
                                    fmt = '%s has found its initial rate limit bucket hash (%s).'
                                    _log.debug(fmt, route_key, discord_hash)
                                    self._bucket_hashes[route_key] = discord_hash
                                    self._buckets[f'{discord_hash}:{route.major_parameters}'] = ratelimit

                        if has_ratelimit_headers:
                            if response.status != 429:
                                ratelimit.update(response, use_clock=self.use_clock)
                                if ratelimit.remaining == 0:
                                    _log.debug(
                                        'A rate limit bucket (%s) has been exhausted. Pre-emptively rate limiting...',
                                        discord_hash or route_key,
                                    )

                        # the request was successful so just return the text/json
                        if 300 > response.status >= 200:
                            _log.debug('%s %s has received %s', method, url, data)
                            return data

                        # we are being rate limited
                        if response.status == 429:
                            if not response.headers.get('Via') or isinstance(data, str):
                                # Banned by Cloudflare more than likely.
                                raise HTTPException(response, data)

                            if ratelimit.remaining > 0:
                                # According to night
                                # https://github.com/discord/discord-api-docs/issues/2190#issuecomment-816363129
                                # Remaining > 0 and 429 means that a sub ratelimit was hit.
                                # It is unclear what should happen in these cases other than just using the retry_after
                                # value in the body.
                                _log.debug(
                                    '%s %s received a 429 despite having %s remaining requests. This is a sub-ratelimit.',
                                    method,
                                    url,
                                    ratelimit.remaining,
                                )

                            retry_after: float = data['retry_after']
                            if self.max_ratelimit_timeout and retry_after > self.max_ratelimit_timeout:
                                _log.warning(
                                    'We are being rate limited. %s %s responded with 429. Timeout of %.2f was too long, erroring instead.',
                                    method,
                                    url,
                                    retry_after,
                                )
                                raise RateLimited(retry_after)

                            fmt = 'We are being rate limited. %s %s responded with 429. Retrying in %.2f seconds.'
                            _log.warning(fmt, method, url, retry_after)

                            _log.debug(
                                'Rate limit is being handled by bucket hash %s with %r major parameters',
                                bucket_hash,
                                route.major_parameters,
                            )

                            # check if it's a global rate limit
                            is_global = data.get('global', False)
                            if is_global:
                                _log.warning('Global rate limit has been hit. Retrying in %.2f seconds.', retry_after)
                                self._global_over.clear()

                            await asyncio.sleep(retry_after)
                            _log.debug('Done sleeping for the rate limit. Retrying...')

                            # release the global lock now that the
                            # global rate limit has passed
                            if is_global:
                                self._global_over.set()
                                _log.debug('Global rate limit is now over.')

                            continue

                        # we've received a 500, 502, 504, or 524, unconditional retry
                        if response.status in {500, 502, 504, 524}:
                            await asyncio.sleep(1 + tries * 2)
                            continue

                        # the usual error cases
                        if response.status == 403:
                            raise Forbidden(response, data)
                        elif response.status == 404:
                            raise NotFound(response, data)
                        elif response.status >= 500:
                            raise DiscordServerError(response, data)
                        else:
                            raise HTTPException(response, data)

                # This is handling exceptions from the request
                except OSError as e:
                    # Connection reset by peer
                    if tries < 4 and e.errno in (54, 10054):
                        await asyncio.sleep(1 + tries * 2)
                        continue
                    raise

            if response is not None:
                # We've run out of retries, raise.
                if response.status >= 500:
                    raise DiscordServerError(response, data)

                raise HTTPException(response, data)

            raise RuntimeError('Unreachable code in HTTP handling')

    async def get_from_cdn(self, url: str) -> bytes:
        kwargs = {}

        # Proxy support
        if self.proxy is not None:
            kwargs['proxy'] = self.proxy
        if self.proxy_auth is not None:
            kwargs['proxy_auth'] = self.proxy_auth

        async with self.__session.get(url, **kwargs) as resp:
            if resp.status == 200:
                return await resp.read()
            elif resp.status == 404:
                raise NotFound(resp, 'asset not found')
            elif resp.status == 403:
                raise Forbidden(resp, 'cannot retrieve asset')
            else:
                raise HTTPException(resp, 'failed to get asset')

        raise RuntimeError('Unreachable')

    # state management

    async def close(self) -> None:
        if self.__session:
            await self.__session.close()

    # login management

    async def static_login(self, token: str) -> user.User:
        # Necessary to get aiohttp to stop complaining about session creation
        if self.connector is MISSING:
            self.connector = aiohttp.TCPConnector(limit=0)

        self.__session = aiohttp.ClientSession(
            connector=self.connector,
            ws_response_class=DiscordClientWebSocketResponse,
            trace_configs=None if self.http_trace is None else [self.http_trace],
            cookie_jar=aiohttp.DummyCookieJar(),
        )
        self._global_over = asyncio.Event()
        self._global_over.set()

        old_token = self.token
        self.token = token

        try:
            data = await self.request(Route('GET', '/users/@me'))
        except HTTPException as exc:
            self.token = old_token
            if exc.status == 401:
                raise LoginFailure('Improper token has been passed.') from exc
            raise

        return data

    def logout(self) -> Response[None]:
        return self.request(Route('POST', '/auth/logout'))

    # Group functionality

    def start_group(self, user_id: Snowflake, recipients: List[int]) -> Response[channel.GroupDMChannel]:
        payload = {
            'recipients': recipients,
        }

        return self.request(Route('POST', '/users/{user_id}/channels', user_id=user_id), json=payload)

    def leave_group(self, channel_id: Snowflake) -> Response[None]:
        return self.request(Route('DELETE', '/channels/{channel_id}', channel_id=channel_id))

    # Message management

    def start_private_message(self, user_id: Snowflake) -> Response[channel.DMChannel]:
        payload = {
            'recipient_id': user_id,
        }

        return self.request(Route('POST', '/users/@me/channels'), json=payload)

    def send_message(
        self,
        channel_id: Snowflake,
        *,
        params: MultipartParameters,
    ) -> Response[message.Message]:
        r = Route('POST', '/channels/{channel_id}/messages', channel_id=channel_id)
        if params.files:
            return self.request(r, files=params.files, form=params.multipart)
        else:
            return self.request(r, json=params.payload)

    def send_typing(self, channel_id: Snowflake) -> Response[None]:
        return self.request(Route('POST', '/channels/{channel_id}/typing', channel_id=channel_id))

    def delete_message(
        self, channel_id: Snowflake, message_id: Snowflake, *, reason: Optional[str] = None
    ) -> Response[None]:
        # Special case certain sub-rate limits
        # https://github.com/discord/discord-api-docs/issues/1092
        # https://github.com/discord/discord-api-docs/issues/1295
        difference = utils.utcnow() - utils.snowflake_time(int(message_id))
        metadata: Optional[str] = None
        if difference <= datetime.timedelta(seconds=10):
            metadata = 'sub-10-seconds'
        elif difference >= datetime.timedelta(days=14):
            metadata = 'older-than-two-weeks'
        r = Route(
            'DELETE',
            '/channels/{channel_id}/messages/{message_id}',
            channel_id=channel_id,
            message_id=message_id,
            metadata=metadata,
        )
        return self.request(r, reason=reason)

    def delete_messages(
        self, channel_id: Snowflake, message_ids: SnowflakeList, *, reason: Optional[str] = None
    ) -> Response[None]:
        r = Route('POST', '/channels/{channel_id}/messages/bulk-delete', channel_id=channel_id)
        payload = {
            'messages': message_ids,
        }

        return self.request(r, json=payload, reason=reason)

    def edit_message(
        self, channel_id: Snowflake, message_id: Snowflake, *, params: MultipartParameters
    ) -> Response[message.Message]:
        r = Route('PATCH', '/channels/{channel_id}/messages/{message_id}', channel_id=channel_id, message_id=message_id)
        if params.files:
            return self.request(r, files=params.files, form=params.multipart)
        else:
            return self.request(r, json=params.payload)

    def add_reaction(self, channel_id: Snowflake, message_id: Snowflake, emoji: str) -> Response[None]:
        r = Route(
            'PUT',
            '/channels/{channel_id}/messages/{message_id}/reactions/{emoji}/@me',
            channel_id=channel_id,
            message_id=message_id,
            emoji=emoji,
        )
        return self.request(r)

    def remove_reaction(
        self, channel_id: Snowflake, message_id: Snowflake, emoji: str, member_id: Snowflake
    ) -> Response[None]:
        r = Route(
            'DELETE',
            '/channels/{channel_id}/messages/{message_id}/reactions/{emoji}/{member_id}',
            channel_id=channel_id,
            message_id=message_id,
            member_id=member_id,
            emoji=emoji,
        )
        return self.request(r)

    def remove_own_reaction(self, channel_id: Snowflake, message_id: Snowflake, emoji: str) -> Response[None]:
        r = Route(
            'DELETE',
            '/channels/{channel_id}/messages/{message_id}/reactions/{emoji}/@me',
            channel_id=channel_id,
            message_id=message_id,
            emoji=emoji,
        )
        return self.request(r)

    def get_reaction_users(
        self,
        channel_id: Snowflake,
        message_id: Snowflake,
        emoji: str,
        limit: int,
        after: Optional[Snowflake] = None,
        type: Optional[message.ReactionType] = None,
    ) -> Response[List[user.User]]:
        r = Route(
            'GET',
            '/channels/{channel_id}/messages/{message_id}/reactions/{emoji}',
            channel_id=channel_id,
            message_id=message_id,
            emoji=emoji,
        )

        params: Dict[str, Any] = {
            'limit': limit,
        }
        if after:
            params['after'] = after

        if type is not None:
            params['type'] = type

        return self.request(r, params=params)

    def clear_reactions(self, channel_id: Snowflake, message_id: Snowflake) -> Response[None]:
        r = Route(
            'DELETE',
            '/channels/{channel_id}/messages/{message_id}/reactions',
            channel_id=channel_id,
            message_id=message_id,
        )

        return self.request(r)

    def clear_single_reaction(self, channel_id: Snowflake, message_id: Snowflake, emoji: str) -> Response[None]:
        r = Route(
            'DELETE',
            '/channels/{channel_id}/messages/{message_id}/reactions/{emoji}',
            channel_id=channel_id,
            message_id=message_id,
            emoji=emoji,
        )
        return self.request(r)

    def get_message(self, channel_id: Snowflake, message_id: Snowflake) -> Response[message.Message]:
        r = Route('GET', '/channels/{channel_id}/messages/{message_id}', channel_id=channel_id, message_id=message_id)
        return self.request(r)

    def get_channel(self, channel_id: Snowflake) -> Response[channel.Channel]:
        r = Route('GET', '/channels/{channel_id}', channel_id=channel_id)
        return self.request(r)

    def logs_from(
        self,
        channel_id: Snowflake,
        limit: int,
        before: Optional[Snowflake] = None,
        after: Optional[Snowflake] = None,
        around: Optional[Snowflake] = None,
    ) -> Response[List[message.Message]]:
        params: Dict[str, Any] = {
            'limit': limit,
        }

        if before is not None:
            params['before'] = before
        if after is not None:
            params['after'] = after
        if around is not None:
            params['around'] = around

        return self.request(Route('GET', '/channels/{channel_id}/messages', channel_id=channel_id), params=params)

    def publish_message(self, channel_id: Snowflake, message_id: Snowflake) -> Response[message.Message]:
        return self.request(
            Route(
                'POST',
                '/channels/{channel_id}/messages/{message_id}/crosspost',
                channel_id=channel_id,
                message_id=message_id,
            )
        )

    def pin_message(self, channel_id: Snowflake, message_id: Snowflake, reason: Optional[str] = None) -> Response[None]:
        r = Route(
            'PUT',
            '/channels/{channel_id}/pins/{message_id}',
            channel_id=channel_id,
            message_id=message_id,
        )
        return self.request(r, reason=reason)

    def unpin_message(self, channel_id: Snowflake, message_id: Snowflake, reason: Optional[str] = None) -> Response[None]:
        r = Route(
            'DELETE',
            '/channels/{channel_id}/pins/{message_id}',
            channel_id=channel_id,
            message_id=message_id,
        )
        return self.request(r, reason=reason)

    def pins_from(self, channel_id: Snowflake) -> Response[List[message.Message]]:
        return self.request(Route('GET', '/channels/{channel_id}/pins', channel_id=channel_id))

    # Member management

    def kick(self, user_id: Snowflake, guild_id: Snowflake, reason: Optional[str] = None) -> Response[None]:
        r = Route('DELETE', '/guilds/{guild_id}/members/{user_id}', guild_id=guild_id, user_id=user_id)
        return self.request(r, reason=reason)

    def ban(
        self,
        user_id: Snowflake,
        guild_id: Snowflake,
        delete_message_seconds: int = 86400,  # one day
        reason: Optional[str] = None,
    ) -> Response[None]:
        r = Route('PUT', '/guilds/{guild_id}/bans/{user_id}', guild_id=guild_id, user_id=user_id)
        params = {
            'delete_message_seconds': delete_message_seconds,
        }

        return self.request(r, params=params, reason=reason)

    def unban(self, user_id: Snowflake, guild_id: Snowflake, *, reason: Optional[str] = None) -> Response[None]:
        r = Route('DELETE', '/guilds/{guild_id}/bans/{user_id}', guild_id=guild_id, user_id=user_id)
        return self.request(r, reason=reason)

    def bulk_ban(
        self,
        guild_id: Snowflake,
        user_ids: List[Snowflake],
        delete_message_seconds: int = 86400,
        reason: Optional[str] = None,
    ) -> Response[guild.BulkBanUserResponse]:
        r = Route('POST', '/guilds/{guild_id}/bulk-ban', guild_id=guild_id)
        payload = {
            'user_ids': user_ids,
            'delete_message_seconds': delete_message_seconds,
        }
        return self.request(r, json=payload, reason=reason)

    def guild_voice_state(
        self,
        user_id: Snowflake,
        guild_id: Snowflake,
        *,
        mute: Optional[bool] = None,
        deafen: Optional[bool] = None,
        reason: Optional[str] = None,
    ) -> Response[member.Member]:
        r = Route('PATCH', '/guilds/{guild_id}/members/{user_id}', guild_id=guild_id, user_id=user_id)
        payload = {}
        if mute is not None:
            payload['mute'] = mute

        if deafen is not None:
            payload['deaf'] = deafen

        return self.request(r, json=payload, reason=reason)

    def edit_profile(self, payload: Dict[str, Any]) -> Response[user.User]:
        return self.request(Route('PATCH', '/users/@me'), json=payload)

    def change_my_nickname(
        self,
        guild_id: Snowflake,
        nickname: str,
        *,
        reason: Optional[str] = None,
    ) -> Response[member.Nickname]:
        r = Route('PATCH', '/guilds/{guild_id}/members/@me/nick', guild_id=guild_id)
        payload = {
            'nick': nickname,
        }
        return self.request(r, json=payload, reason=reason)

    def change_nickname(
        self,
        guild_id: Snowflake,
        user_id: Snowflake,
        nickname: str,
        *,
        reason: Optional[str] = None,
    ) -> Response[member.Member]:
        r = Route('PATCH', '/guilds/{guild_id}/members/{user_id}', guild_id=guild_id, user_id=user_id)
        payload = {
            'nick': nickname,
        }
        return self.request(r, json=payload, reason=reason)

    def edit_my_voice_state(self, guild_id: Snowflake, payload: Dict[str, Any]) -> Response[None]:
        r = Route('PATCH', '/guilds/{guild_id}/voice-states/@me', guild_id=guild_id)
        return self.request(r, json=payload)

    def edit_voice_state(self, guild_id: Snowflake, user_id: Snowflake, payload: Dict[str, Any]) -> Response[None]:
        r = Route('PATCH', '/guilds/{guild_id}/voice-states/{user_id}', guild_id=guild_id, user_id=user_id)
        return self.request(r, json=payload)

    def edit_member(
        self,
        guild_id: Snowflake,
        user_id: Snowflake,
        *,
        reason: Optional[str] = None,
        **fields: Any,
    ) -> Response[member.MemberWithUser]:
        r = Route('PATCH', '/guilds/{guild_id}/members/{user_id}', guild_id=guild_id, user_id=user_id)
        return self.request(r, json=fields, reason=reason)

    def get_my_voice_state(self, guild_id: Snowflake) -> Response[voice.GuildVoiceState]:
        return self.request(Route('GET', '/guilds/{guild_id}/voice-states/@me', guild_id=guild_id))

    def get_voice_state(self, guild_id: Snowflake, user_id: Snowflake) -> Response[voice.GuildVoiceState]:
        return self.request(Route('GET', '/guilds/{guild_id}/voice-states/{user_id}', guild_id=guild_id, user_id=user_id))

    # Channel management

    def edit_channel(
        self,
        channel_id: Snowflake,
        *,
        reason: Optional[str] = None,
        **options: Any,
    ) -> Response[channel.Channel]:
        r = Route('PATCH', '/channels/{channel_id}', channel_id=channel_id)
        valid_keys = (
            'name',
            'parent_id',
            'topic',
            'bitrate',
            'nsfw',
            'user_limit',
            'position',
            'permission_overwrites',
            'rate_limit_per_user',
            'type',
            'rtc_region',
            'video_quality_mode',
            'archived',
            'auto_archive_duration',
            'locked',
            'invitable',
            'default_auto_archive_duration',
            'flags',
            'default_thread_rate_limit_per_user',
            'default_reaction_emoji',
            'available_tags',
            'applied_tags',
            'default_forum_layout',
            'default_sort_order',
        )

        payload = {k: v for k, v in options.items() if k in valid_keys}
        return self.request(r, reason=reason, json=payload)

    def edit_voice_channel_status(
        self, status: Optional[str], *, channel_id: int, reason: Optional[str] = None
    ) -> Response[None]:
        r = Route('PUT', '/channels/{channel_id}/voice-status', channel_id=channel_id)
        payload = {'status': status}
        return self.request(r, reason=reason, json=payload)

    def bulk_channel_update(
        self,
        guild_id: Snowflake,
        data: List[guild.ChannelPositionUpdate],
        *,
        reason: Optional[str] = None,
    ) -> Response[None]:
        r = Route('PATCH', '/guilds/{guild_id}/channels', guild_id=guild_id)
        return self.request(r, json=data, reason=reason)

    def create_channel(
        self,
        guild_id: Snowflake,
        channel_type: channel.ChannelType,
        *,
        reason: Optional[str] = None,
        **options: Any,
    ) -> Response[channel.GuildChannel]:
        payload = {
            'type': channel_type,
        }

        valid_keys = (
            'name',
            'parent_id',
            'topic',
            'bitrate',
            'nsfw',
            'user_limit',
            'position',
            'permission_overwrites',
            'rate_limit_per_user',
            'rtc_region',
            'video_quality_mode',
            'default_auto_archive_duration',
            'default_thread_rate_limit_per_user',
            'default_sort_order',
            'default_reaction_emoji',
            'default_forum_layout',
            'available_tags',
        )
        payload.update({k: v for k, v in options.items() if k in valid_keys and v is not None})

        return self.request(Route('POST', '/guilds/{guild_id}/channels', guild_id=guild_id), json=payload, reason=reason)

    def delete_channel(
        self,
        channel_id: Snowflake,
        *,
        reason: Optional[str] = None,
    ) -> Response[None]:
        return self.request(Route('DELETE', '/channels/{channel_id}', channel_id=channel_id), reason=reason)

    # Thread management

    def start_thread_with_message(
        self,
        channel_id: Snowflake,
        message_id: Snowflake,
        *,
        name: str,
        auto_archive_duration: threads.ThreadArchiveDuration,
        rate_limit_per_user: Optional[int] = None,
        reason: Optional[str] = None,
    ) -> Response[threads.Thread]:
        payload = {
            'name': name,
            'auto_archive_duration': auto_archive_duration,
            'rate_limit_per_user': rate_limit_per_user,
        }

        route = Route(
            'POST', '/channels/{channel_id}/messages/{message_id}/threads', channel_id=channel_id, message_id=message_id
        )
        return self.request(route, json=payload, reason=reason)

    def start_thread_without_message(
        self,
        channel_id: Snowflake,
        *,
        name: str,
        auto_archive_duration: threads.ThreadArchiveDuration,
        type: threads.ThreadType,
        invitable: bool = True,
        rate_limit_per_user: Optional[int] = None,
        reason: Optional[str] = None,
    ) -> Response[threads.Thread]:
        payload = {
            'name': name,
            'auto_archive_duration': auto_archive_duration,
            'type': type,
            'invitable': invitable,
            'rate_limit_per_user': rate_limit_per_user,
        }

        route = Route('POST', '/channels/{channel_id}/threads', channel_id=channel_id)
        return self.request(route, json=payload, reason=reason)

    def start_thread_in_forum(
        self,
        channel_id: Snowflake,
        *,
        params: MultipartParameters,
        reason: Optional[str] = None,
    ) -> Response[threads.ForumThread]:
        query = {'use_nested_fields': 1}
        r = Route('POST', '/channels/{channel_id}/threads', channel_id=channel_id)
        if params.files:
            return self.request(r, files=params.files, form=params.multipart, params=query, reason=reason)
        else:
            return self.request(r, json=params.payload, params=query, reason=reason)

    def join_thread(self, channel_id: Snowflake) -> Response[None]:
        return self.request(Route('POST', '/channels/{channel_id}/thread-members/@me', channel_id=channel_id))

    def add_user_to_thread(self, channel_id: Snowflake, user_id: Snowflake) -> Response[None]:
        return self.request(
            Route('PUT', '/channels/{channel_id}/thread-members/{user_id}', channel_id=channel_id, user_id=user_id)
        )

    def leave_thread(self, channel_id: Snowflake) -> Response[None]:
        return self.request(Route('DELETE', '/channels/{channel_id}/thread-members/@me', channel_id=channel_id))

    def remove_user_from_thread(self, channel_id: Snowflake, user_id: Snowflake) -> Response[None]:
        route = Route('DELETE', '/channels/{channel_id}/thread-members/{user_id}', channel_id=channel_id, user_id=user_id)
        return self.request(route)

    def get_public_archived_threads(
        self, channel_id: Snowflake, before: Optional[Snowflake] = None, limit: int = 50
    ) -> Response[threads.ThreadPaginationPayload]:
        route = Route('GET', '/channels/{channel_id}/threads/archived/public', channel_id=channel_id)

        params = {}
        if before:
            params['before'] = before
        params['limit'] = limit
        return self.request(route, params=params)

    def get_private_archived_threads(
        self, channel_id: Snowflake, before: Optional[Snowflake] = None, limit: int = 50
    ) -> Response[threads.ThreadPaginationPayload]:
        route = Route('GET', '/channels/{channel_id}/threads/archived/private', channel_id=channel_id)

        params = {}
        if before:
            params['before'] = before
        params['limit'] = limit
        return self.request(route, params=params)

    def get_joined_private_archived_threads(
        self, channel_id: Snowflake, before: Optional[Snowflake] = None, limit: int = 50
    ) -> Response[threads.ThreadPaginationPayload]:
        route = Route('GET', '/channels/{channel_id}/users/@me/threads/archived/private', channel_id=channel_id)
        params = {}
        if before:
            params['before'] = before
        params['limit'] = limit
        return self.request(route, params=params)

    def get_active_threads(self, guild_id: Snowflake) -> Response[threads.ThreadPaginationPayload]:
        route = Route('GET', '/guilds/{guild_id}/threads/active', guild_id=guild_id)
        return self.request(route)

    def get_thread_member(self, channel_id: Snowflake, user_id: Snowflake) -> Response[threads.ThreadMember]:
        route = Route('GET', '/channels/{channel_id}/thread-members/{user_id}', channel_id=channel_id, user_id=user_id)
        return self.request(route)

    def get_thread_members(self, channel_id: Snowflake) -> Response[List[threads.ThreadMember]]:
        route = Route('GET', '/channels/{channel_id}/thread-members', channel_id=channel_id)
        return self.request(route)

    # Webhook management

    def create_webhook(
        self,
        channel_id: Snowflake,
        *,
        name: str,
        avatar: Optional[bytes] = None,
        reason: Optional[str] = None,
    ) -> Response[webhook.Webhook]:
        payload: Dict[str, Any] = {
            'name': name,
        }
        if avatar is not None:
            payload['avatar'] = avatar

        r = Route('POST', '/channels/{channel_id}/webhooks', channel_id=channel_id)
        return self.request(r, json=payload, reason=reason)

    def channel_webhooks(self, channel_id: Snowflake) -> Response[List[webhook.Webhook]]:
        return self.request(Route('GET', '/channels/{channel_id}/webhooks', channel_id=channel_id))

    def guild_webhooks(self, guild_id: Snowflake) -> Response[List[webhook.Webhook]]:
        return self.request(Route('GET', '/guilds/{guild_id}/webhooks', guild_id=guild_id))

    def get_webhook(self, webhook_id: Snowflake) -> Response[webhook.Webhook]:
        return self.request(Route('GET', '/webhooks/{webhook_id}', webhook_id=webhook_id))

    def follow_webhook(
        self,
        channel_id: Snowflake,
        webhook_channel_id: Snowflake,
        reason: Optional[str] = None,
    ) -> Response[None]:
        payload = {
            'webhook_channel_id': str(webhook_channel_id),
        }
        return self.request(
            Route('POST', '/channels/{channel_id}/followers', channel_id=channel_id), json=payload, reason=reason
        )

    # Guild management

    def get_guilds(
        self,
        limit: int,
        before: Optional[Snowflake] = None,
        after: Optional[Snowflake] = None,
        with_counts: bool = True,
    ) -> Response[List[guild.Guild]]:
        params: Dict[str, Any] = {
            'limit': limit,
            'with_counts': int(with_counts),
        }

        if before:
            params['before'] = before
        if after:
            params['after'] = after

        return self.request(Route('GET', '/users/@me/guilds'), params=params)

    def leave_guild(self, guild_id: Snowflake) -> Response[None]:
        return self.request(Route('DELETE', '/users/@me/guilds/{guild_id}', guild_id=guild_id))

    def get_guild(self, guild_id: Snowflake, *, with_counts: bool = True) -> Response[guild.Guild]:
        params = {'with_counts': int(with_counts)}
        return self.request(Route('GET', '/guilds/{guild_id}', guild_id=guild_id), params=params)

    def get_guild_preview(self, guild_id: Snowflake) -> Response[guild.GuildPreview]:
        return self.request(Route('GET', '/guilds/{guild_id}/preview', guild_id=guild_id))

    def delete_guild(self, guild_id: Snowflake) -> Response[None]:
        return self.request(Route('DELETE', '/guilds/{guild_id}', guild_id=guild_id))

    def create_guild(self, name: str, icon: Optional[str]) -> Response[guild.Guild]:
        payload = {
            'name': name,
        }
        if icon:
            payload['icon'] = icon

        return self.request(Route('POST', '/guilds'), json=payload)

    def edit_guild(self, guild_id: Snowflake, *, reason: Optional[str] = None, **fields: Any) -> Response[guild.Guild]:
        valid_keys = (
            'name',
            'region',
            'icon',
            'afk_timeout',
            'owner_id',
            'afk_channel_id',
            'splash',
            'discovery_splash',
            'features',
            'verification_level',
            'system_channel_id',
            'default_message_notifications',
            'description',
            'explicit_content_filter',
            'banner',
            'system_channel_flags',
            'rules_channel_id',
            'public_updates_channel_id',
            'preferred_locale',
            'premium_progress_bar_enabled',
            'safety_alerts_channel_id',
        )

        payload = {k: v for k, v in fields.items() if k in valid_keys}

        return self.request(Route('PATCH', '/guilds/{guild_id}', guild_id=guild_id), json=payload, reason=reason)

    def edit_guild_mfa_level(
        self, guild_id: Snowflake, *, mfa_level: int, reason: Optional[str] = None
    ) -> Response[guild.GuildMFALevel]:
        payload = {'level': mfa_level}
        return self.request(Route('POST', '/guilds/{guild_id}/mfa', guild_id=guild_id), json=payload, reason=reason)

    def get_template(self, code: str) -> Response[template.Template]:
        return self.request(Route('GET', '/guilds/templates/{code}', code=code))

    def guild_templates(self, guild_id: Snowflake) -> Response[List[template.Template]]:
        return self.request(Route('GET', '/guilds/{guild_id}/templates', guild_id=guild_id))

    def create_template(self, guild_id: Snowflake, payload: Dict[str, Any]) -> Response[template.Template]:
        return self.request(Route('POST', '/guilds/{guild_id}/templates', guild_id=guild_id), json=payload)

    def sync_template(self, guild_id: Snowflake, code: str) -> Response[template.Template]:
        return self.request(Route('PUT', '/guilds/{guild_id}/templates/{code}', guild_id=guild_id, code=code))

    def edit_template(self, guild_id: Snowflake, code: str, payload: Dict[str, Any]) -> Response[template.Template]:
        valid_keys = (
            'name',
            'description',
        )
        payload = {k: v for k, v in payload.items() if k in valid_keys}
        return self.request(
            Route('PATCH', '/guilds/{guild_id}/templates/{code}', guild_id=guild_id, code=code), json=payload
        )

    def delete_template(self, guild_id: Snowflake, code: str) -> Response[None]:
        return self.request(Route('DELETE', '/guilds/{guild_id}/templates/{code}', guild_id=guild_id, code=code))

    def create_from_template(self, code: str, name: str, icon: Optional[str]) -> Response[guild.Guild]:
        payload = {
            'name': name,
        }
        if icon:
            payload['icon'] = icon
        return self.request(Route('POST', '/guilds/templates/{code}', code=code), json=payload)

    def get_bans(
        self,
        guild_id: Snowflake,
        limit: int,
        before: Optional[Snowflake] = None,
        after: Optional[Snowflake] = None,
    ) -> Response[List[guild.Ban]]:
        params: Dict[str, Any] = {
            'limit': limit,
        }
        if before is not None:
            params['before'] = before
        if after is not None:
            params['after'] = after

        return self.request(Route('GET', '/guilds/{guild_id}/bans', guild_id=guild_id), params=params)

    def get_welcome_screen(self, guild_id: Snowflake) -> Response[welcome_screen.WelcomeScreen]:
        return self.request(Route('GET', '/guilds/{guild_id}/welcome-screen', guild_id=guild_id))

    def edit_welcome_screen(
        self, guild_id: Snowflake, *, reason: Optional[str] = None, **fields: Any
    ) -> Response[welcome_screen.WelcomeScreen]:
        valid_keys = (
            'description',
            'welcome_channels',
            'enabled',
        )
        payload = {k: v for k, v in fields.items() if k in valid_keys}
        return self.request(
            Route('PATCH', '/guilds/{guild_id}/welcome-screen', guild_id=guild_id), json=payload, reason=reason
        )

    def get_ban(self, user_id: Snowflake, guild_id: Snowflake) -> Response[guild.Ban]:
        return self.request(Route('GET', '/guilds/{guild_id}/bans/{user_id}', guild_id=guild_id, user_id=user_id))

    def get_vanity_code(self, guild_id: Snowflake) -> Response[invite.VanityInvite]:
        return self.request(Route('GET', '/guilds/{guild_id}/vanity-url', guild_id=guild_id))

    def change_vanity_code(self, guild_id: Snowflake, code: str, *, reason: Optional[str] = None) -> Response[None]:
        payload: Dict[str, Any] = {'code': code}
        return self.request(Route('PATCH', '/guilds/{guild_id}/vanity-url', guild_id=guild_id), json=payload, reason=reason)

    def get_all_guild_channels(self, guild_id: Snowflake) -> Response[List[guild.GuildChannel]]:
        return self.request(Route('GET', '/guilds/{guild_id}/channels', guild_id=guild_id))

    def get_members(
        self, guild_id: Snowflake, limit: int, after: Optional[Snowflake]
    ) -> Response[List[member.MemberWithUser]]:
        params: Dict[str, Any] = {
            'limit': limit,
        }
        if after:
            params['after'] = after

        r = Route('GET', '/guilds/{guild_id}/members', guild_id=guild_id)
        return self.request(r, params=params)

    def get_member(self, guild_id: Snowflake, member_id: Snowflake) -> Response[member.MemberWithUser]:
        return self.request(Route('GET', '/guilds/{guild_id}/members/{member_id}', guild_id=guild_id, member_id=member_id))

    def prune_members(
        self,
        guild_id: Snowflake,
        days: int,
        compute_prune_count: bool,
        roles: Iterable[str],
        *,
        reason: Optional[str] = None,
    ) -> Response[guild.GuildPrune]:
        payload: Dict[str, Any] = {
            'days': days,
            'compute_prune_count': 'true' if compute_prune_count else 'false',
        }
        if roles:
            payload['include_roles'] = ', '.join(roles)

        return self.request(Route('POST', '/guilds/{guild_id}/prune', guild_id=guild_id), json=payload, reason=reason)

    def estimate_pruned_members(
        self,
        guild_id: Snowflake,
        days: int,
        roles: Iterable[str],
    ) -> Response[guild.GuildPrune]:
        params: Dict[str, Any] = {
            'days': days,
        }
        if roles:
            params['include_roles'] = ', '.join(roles)

        return self.request(Route('GET', '/guilds/{guild_id}/prune', guild_id=guild_id), params=params)

    def get_sticker(self, sticker_id: Snowflake) -> Response[sticker.Sticker]:
        return self.request(Route('GET', '/stickers/{sticker_id}', sticker_id=sticker_id))

    def get_sticker_pack(self, sticker_pack_id: Snowflake) -> Response[sticker.StickerPack]:
        return self.request(Route('GET', '/sticker-packs/{sticker_pack_id}', sticker_pack_id=sticker_pack_id))

    def list_premium_sticker_packs(self) -> Response[sticker.ListPremiumStickerPacks]:
        return self.request(Route('GET', '/sticker-packs'))

    def get_all_guild_stickers(self, guild_id: Snowflake) -> Response[List[sticker.GuildSticker]]:
        return self.request(Route('GET', '/guilds/{guild_id}/stickers', guild_id=guild_id))

    def get_guild_sticker(self, guild_id: Snowflake, sticker_id: Snowflake) -> Response[sticker.GuildSticker]:
        return self.request(
            Route('GET', '/guilds/{guild_id}/stickers/{sticker_id}', guild_id=guild_id, sticker_id=sticker_id)
        )

    def create_guild_sticker(
        self, guild_id: Snowflake, payload: Dict[str, Any], file: File, reason: Optional[str]
    ) -> Response[sticker.GuildSticker]:
        initial_bytes = file.fp.read(16)

        try:
            mime_type = utils._get_mime_type_for_image(initial_bytes)
        except ValueError:
            if initial_bytes.startswith(b'{'):
                mime_type = 'application/json'
            else:
                mime_type = 'application/octet-stream'
        finally:
            file.reset()

        form: List[Dict[str, Any]] = [
            {
                'name': 'file',
                'value': file.fp,
                'filename': file.filename,
                'content_type': mime_type,
            }
        ]

        for k, v in payload.items():
            form.append(
                {
                    'name': k,
                    'value': v,
                }
            )

        return self.request(
            Route('POST', '/guilds/{guild_id}/stickers', guild_id=guild_id), form=form, files=[file], reason=reason
        )

    def modify_guild_sticker(
        self,
        guild_id: Snowflake,
        sticker_id: Snowflake,
        payload: Dict[str, Any],
        reason: Optional[str],
    ) -> Response[sticker.GuildSticker]:
        return self.request(
            Route('PATCH', '/guilds/{guild_id}/stickers/{sticker_id}', guild_id=guild_id, sticker_id=sticker_id),
            json=payload,
            reason=reason,
        )

    def delete_guild_sticker(self, guild_id: Snowflake, sticker_id: Snowflake, reason: Optional[str]) -> Response[None]:
        return self.request(
            Route('DELETE', '/guilds/{guild_id}/stickers/{sticker_id}', guild_id=guild_id, sticker_id=sticker_id),
            reason=reason,
        )

    def get_all_custom_emojis(self, guild_id: Snowflake) -> Response[List[emoji.Emoji]]:
        return self.request(Route('GET', '/guilds/{guild_id}/emojis', guild_id=guild_id))

    def get_custom_emoji(self, guild_id: Snowflake, emoji_id: Snowflake) -> Response[emoji.Emoji]:
        return self.request(Route('GET', '/guilds/{guild_id}/emojis/{emoji_id}', guild_id=guild_id, emoji_id=emoji_id))

    def create_custom_emoji(
        self,
        guild_id: Snowflake,
        name: str,
        image: str,
        *,
        roles: Optional[SnowflakeList] = None,
        reason: Optional[str] = None,
    ) -> Response[emoji.Emoji]:
        payload = {
            'name': name,
            'image': image,
            'roles': roles or [],
        }

        r = Route('POST', '/guilds/{guild_id}/emojis', guild_id=guild_id)
        return self.request(r, json=payload, reason=reason)

    def delete_custom_emoji(
        self,
        guild_id: Snowflake,
        emoji_id: Snowflake,
        *,
        reason: Optional[str] = None,
    ) -> Response[None]:
        r = Route('DELETE', '/guilds/{guild_id}/emojis/{emoji_id}', guild_id=guild_id, emoji_id=emoji_id)
        return self.request(r, reason=reason)

    def edit_custom_emoji(
        self,
        guild_id: Snowflake,
        emoji_id: Snowflake,
        *,
        payload: Dict[str, Any],
        reason: Optional[str] = None,
    ) -> Response[emoji.Emoji]:
        r = Route('PATCH', '/guilds/{guild_id}/emojis/{emoji_id}', guild_id=guild_id, emoji_id=emoji_id)
        return self.request(r, json=payload, reason=reason)

    def get_all_integrations(self, guild_id: Snowflake) -> Response[List[integration.Integration]]:
        r = Route('GET', '/guilds/{guild_id}/integrations', guild_id=guild_id)

        return self.request(r)

    def create_integration(self, guild_id: Snowflake, type: integration.IntegrationType, id: int) -> Response[None]:
        payload = {
            'type': type,
            'id': id,
        }

        r = Route('POST', '/guilds/{guild_id}/integrations', guild_id=guild_id)
        return self.request(r, json=payload)

    def edit_integration(self, guild_id: Snowflake, integration_id: Snowflake, **payload: Any) -> Response[None]:
        r = Route(
            'PATCH', '/guilds/{guild_id}/integrations/{integration_id}', guild_id=guild_id, integration_id=integration_id
        )

        return self.request(r, json=payload)

    def sync_integration(self, guild_id: Snowflake, integration_id: Snowflake) -> Response[None]:
        r = Route(
            'POST', '/guilds/{guild_id}/integrations/{integration_id}/sync', guild_id=guild_id, integration_id=integration_id
        )

        return self.request(r)

    def delete_integration(
        self, guild_id: Snowflake, integration_id: Snowflake, *, reason: Optional[str] = None
    ) -> Response[None]:
        r = Route(
            'DELETE', '/guilds/{guild_id}/integrations/{integration_id}', guild_id=guild_id, integration_id=integration_id
        )

        return self.request(r, reason=reason)

    def get_audit_logs(
        self,
        guild_id: Snowflake,
        limit: int = 100,
        before: Optional[Snowflake] = None,
        after: Optional[Snowflake] = None,
        user_id: Optional[Snowflake] = None,
        action_type: Optional[audit_log.AuditLogEvent] = None,
    ) -> Response[audit_log.AuditLog]:
        params: Dict[str, Any] = {'limit': limit}
        if before:
            params['before'] = before
        if after is not None:
            params['after'] = after
        if user_id:
            params['user_id'] = user_id
        if action_type:
            params['action_type'] = action_type

        r = Route('GET', '/guilds/{guild_id}/audit-logs', guild_id=guild_id)
        return self.request(r, params=params)

    def get_widget(self, guild_id: Snowflake) -> Response[widget.Widget]:
        return self.request(Route('GET', '/guilds/{guild_id}/widget.json', guild_id=guild_id))

    def edit_widget(
        self, guild_id: Snowflake, payload: widget.EditWidgetSettings, reason: Optional[str] = None
    ) -> Response[widget.WidgetSettings]:
        return self.request(Route('PATCH', '/guilds/{guild_id}/widget', guild_id=guild_id), json=payload, reason=reason)

    def edit_incident_actions(self, guild_id: Snowflake, payload: guild.IncidentData) -> Response[guild.IncidentData]:
        return self.request(Route('PUT', '/guilds/{guild_id}/incident-actions', guild_id=guild_id), json=payload)

    # Invite management

    def create_invite(
        self,
        channel_id: Snowflake,
        *,
        reason: Optional[str] = None,
        max_age: int = 0,
        max_uses: int = 0,
        temporary: bool = False,
        unique: bool = True,
        target_type: Optional[invite.InviteTargetType] = None,
        target_user_id: Optional[Snowflake] = None,
        target_application_id: Optional[Snowflake] = None,
        flags: Optional[int] = None,
    ) -> Response[invite.Invite]:
        r = Route('POST', '/channels/{channel_id}/invites', channel_id=channel_id)
        payload = {
            'max_age': max_age,
            'max_uses': max_uses,
            'temporary': temporary,
            'unique': unique,
        }

        if target_type:
            payload['target_type'] = target_type

        if target_user_id:
            payload['target_user_id'] = target_user_id

        if target_application_id:
            payload['target_application_id'] = str(target_application_id)

        if flags:
            payload['flags'] = flags

        return self.request(r, reason=reason, json=payload)

    def get_invite(
        self,
        invite_id: str,
        *,
        with_counts: bool = True,
        with_expiration: bool = True,
        guild_scheduled_event_id: Optional[Snowflake] = None,
    ) -> Response[invite.Invite]:
        params: Dict[str, Any] = {
            'with_counts': int(with_counts),
            'with_expiration': int(with_expiration),
        }

        if guild_scheduled_event_id:
            params['guild_scheduled_event_id'] = guild_scheduled_event_id

        return self.request(Route('GET', '/invites/{invite_id}', invite_id=invite_id), params=params)

    def invites_from(self, guild_id: Snowflake) -> Response[List[invite.Invite]]:
        return self.request(Route('GET', '/guilds/{guild_id}/invites', guild_id=guild_id))

    def invites_from_channel(self, channel_id: Snowflake) -> Response[List[invite.Invite]]:
        return self.request(Route('GET', '/channels/{channel_id}/invites', channel_id=channel_id))

    def delete_invite(self, invite_id: str, *, reason: Optional[str] = None) -> Response[invite.Invite]:
        return self.request(Route('DELETE', '/invites/{invite_id}', invite_id=invite_id), reason=reason)

    # Role management

    def get_roles(self, guild_id: Snowflake) -> Response[List[role.Role]]:
        return self.request(Route('GET', '/guilds/{guild_id}/roles', guild_id=guild_id))

    def get_role(self, guild_id: Snowflake, role_id: Snowflake) -> Response[role.Role]:
        return self.request(Route('GET', '/guilds/{guild_id}/roles/{role_id}', guild_id=guild_id, role_id=role_id))

    def edit_role(
        self, guild_id: Snowflake, role_id: Snowflake, *, reason: Optional[str] = None, **fields: Any
    ) -> Response[role.Role]:
        r = Route('PATCH', '/guilds/{guild_id}/roles/{role_id}', guild_id=guild_id, role_id=role_id)
        valid_keys = ('name', 'permissions', 'color', 'hoist', 'icon', 'unicode_emoji', 'mentionable')
        payload = {k: v for k, v in fields.items() if k in valid_keys}
        return self.request(r, json=payload, reason=reason)

    def delete_role(self, guild_id: Snowflake, role_id: Snowflake, *, reason: Optional[str] = None) -> Response[None]:
        r = Route('DELETE', '/guilds/{guild_id}/roles/{role_id}', guild_id=guild_id, role_id=role_id)
        return self.request(r, reason=reason)

    def replace_roles(
        self,
        user_id: Snowflake,
        guild_id: Snowflake,
        role_ids: List[int],
        *,
        reason: Optional[str] = None,
    ) -> Response[member.MemberWithUser]:
        return self.edit_member(guild_id=guild_id, user_id=user_id, roles=role_ids, reason=reason)

    def create_role(self, guild_id: Snowflake, *, reason: Optional[str] = None, **fields: Any) -> Response[role.Role]:
        r = Route('POST', '/guilds/{guild_id}/roles', guild_id=guild_id)
        return self.request(r, json=fields, reason=reason)

    def move_role_position(
        self,
        guild_id: Snowflake,
        positions: List[guild.RolePositionUpdate],
        *,
        reason: Optional[str] = None,
    ) -> Response[List[role.Role]]:
        r = Route('PATCH', '/guilds/{guild_id}/roles', guild_id=guild_id)
        return self.request(r, json=positions, reason=reason)

    def add_role(
        self, guild_id: Snowflake, user_id: Snowflake, role_id: Snowflake, *, reason: Optional[str] = None
    ) -> Response[None]:
        r = Route(
            'PUT',
            '/guilds/{guild_id}/members/{user_id}/roles/{role_id}',
            guild_id=guild_id,
            user_id=user_id,
            role_id=role_id,
        )
        return self.request(r, reason=reason)

    def remove_role(
        self, guild_id: Snowflake, user_id: Snowflake, role_id: Snowflake, *, reason: Optional[str] = None
    ) -> Response[None]:
        r = Route(
            'DELETE',
            '/guilds/{guild_id}/members/{user_id}/roles/{role_id}',
            guild_id=guild_id,
            user_id=user_id,
            role_id=role_id,
        )
        return self.request(r, reason=reason)

    def edit_channel_permissions(
        self,
        channel_id: Snowflake,
        target: Snowflake,
        allow: str,
        deny: str,
        type: channel.OverwriteType,
        *,
        reason: Optional[str] = None,
    ) -> Response[None]:
        payload = {'id': target, 'allow': allow, 'deny': deny, 'type': type}
        r = Route('PUT', '/channels/{channel_id}/permissions/{target}', channel_id=channel_id, target=target)
        return self.request(r, json=payload, reason=reason)

    def delete_channel_permissions(
        self, channel_id: Snowflake, target: Snowflake, *, reason: Optional[str] = None
    ) -> Response[None]:
        r = Route('DELETE', '/channels/{channel_id}/permissions/{target}', channel_id=channel_id, target=target)
        return self.request(r, reason=reason)

    # Voice management

    def move_member(
        self,
        user_id: Snowflake,
        guild_id: Snowflake,
        channel_id: Snowflake,
        *,
        reason: Optional[str] = None,
    ) -> Response[member.MemberWithUser]:
        return self.edit_member(guild_id=guild_id, user_id=user_id, channel_id=channel_id, reason=reason)

    # Stage instance management

    def get_stage_instance(self, channel_id: Snowflake) -> Response[channel.StageInstance]:
        return self.request(Route('GET', '/stage-instances/{channel_id}', channel_id=channel_id))

    def create_stage_instance(self, *, reason: Optional[str], **payload: Any) -> Response[channel.StageInstance]:
        valid_keys = (
            'channel_id',
            'topic',
            'privacy_level',
            'send_start_notification',
            'guild_scheduled_event_id',
        )
        payload = {k: v for k, v in payload.items() if k in valid_keys}

        return self.request(Route('POST', '/stage-instances'), json=payload, reason=reason)

    def edit_stage_instance(self, channel_id: Snowflake, *, reason: Optional[str] = None, **payload: Any) -> Response[None]:
        valid_keys = (
            'topic',
            'privacy_level',
        )
        payload = {k: v for k, v in payload.items() if k in valid_keys}

        return self.request(
            Route('PATCH', '/stage-instances/{channel_id}', channel_id=channel_id), json=payload, reason=reason
        )

    def delete_stage_instance(self, channel_id: Snowflake, *, reason: Optional[str] = None) -> Response[None]:
        return self.request(Route('DELETE', '/stage-instances/{channel_id}', channel_id=channel_id), reason=reason)

    # Guild scheduled event management

    @overload
    def get_scheduled_events(
        self, guild_id: Snowflake, with_user_count: Literal[True]
    ) -> Response[List[scheduled_event.GuildScheduledEventWithUserCount]]:
        ...

    @overload
    def get_scheduled_events(
        self, guild_id: Snowflake, with_user_count: Literal[False]
    ) -> Response[List[scheduled_event.GuildScheduledEvent]]:
        ...

    @overload
    def get_scheduled_events(
        self, guild_id: Snowflake, with_user_count: bool
    ) -> Union[
        Response[List[scheduled_event.GuildScheduledEventWithUserCount]], Response[List[scheduled_event.GuildScheduledEvent]]
    ]:
        ...

    def get_scheduled_events(self, guild_id: Snowflake, with_user_count: bool) -> Response[Any]:
        params = {'with_user_count': int(with_user_count)}
        return self.request(Route('GET', '/guilds/{guild_id}/scheduled-events', guild_id=guild_id), params=params)

    def create_guild_scheduled_event(
        self, guild_id: Snowflake, *, reason: Optional[str] = None, **payload: Any
    ) -> Response[scheduled_event.GuildScheduledEvent]:
        valid_keys = (
            'channel_id',
            'entity_metadata',
            'name',
            'privacy_level',
            'scheduled_start_time',
            'scheduled_end_time',
            'description',
            'entity_type',
            'image',
        )
        payload = {k: v for k, v in payload.items() if k in valid_keys}

        return self.request(
            Route('POST', '/guilds/{guild_id}/scheduled-events', guild_id=guild_id), json=payload, reason=reason
        )

    @overload
    def get_scheduled_event(
        self, guild_id: Snowflake, guild_scheduled_event_id: Snowflake, with_user_count: Literal[True]
    ) -> Response[scheduled_event.GuildScheduledEventWithUserCount]:
        ...

    @overload
    def get_scheduled_event(
        self, guild_id: Snowflake, guild_scheduled_event_id: Snowflake, with_user_count: Literal[False]
    ) -> Response[scheduled_event.GuildScheduledEvent]:
        ...

    @overload
    def get_scheduled_event(
        self, guild_id: Snowflake, guild_scheduled_event_id: Snowflake, with_user_count: bool
    ) -> Union[Response[scheduled_event.GuildScheduledEventWithUserCount], Response[scheduled_event.GuildScheduledEvent]]:
        ...

    def get_scheduled_event(
        self, guild_id: Snowflake, guild_scheduled_event_id: Snowflake, with_user_count: bool
    ) -> Response[Any]:
        params = {'with_user_count': int(with_user_count)}
        return self.request(
            Route(
                'GET',
                '/guilds/{guild_id}/scheduled-events/{guild_scheduled_event_id}',
                guild_id=guild_id,
                guild_scheduled_event_id=guild_scheduled_event_id,
            ),
            params=params,
        )

    def edit_scheduled_event(
        self, guild_id: Snowflake, guild_scheduled_event_id: Snowflake, *, reason: Optional[str] = None, **payload: Any
    ) -> Response[scheduled_event.GuildScheduledEvent]:
        valid_keys = (
            'channel_id',
            'entity_metadata',
            'name',
            'privacy_level',
            'scheduled_start_time',
            'scheduled_end_time',
            'status',
            'description',
            'entity_type',
            'image',
        )
        payload = {k: v for k, v in payload.items() if k in valid_keys}

        return self.request(
            Route(
                'PATCH',
                '/guilds/{guild_id}/scheduled-events/{guild_scheduled_event_id}',
                guild_id=guild_id,
                guild_scheduled_event_id=guild_scheduled_event_id,
            ),
            json=payload,
            reason=reason,
        )

    def delete_scheduled_event(
        self,
        guild_id: Snowflake,
        guild_scheduled_event_id: Snowflake,
        *,
        reason: Optional[str] = None,
    ) -> Response[None]:
        return self.request(
            Route(
                'DELETE',
                '/guilds/{guild_id}/scheduled-events/{guild_scheduled_event_id}',
                guild_id=guild_id,
                guild_scheduled_event_id=guild_scheduled_event_id,
            ),
            reason=reason,
        )

    @overload
    def get_scheduled_event_users(
        self,
        guild_id: Snowflake,
        guild_scheduled_event_id: Snowflake,
        limit: int,
        with_member: Literal[True],
        before: Optional[Snowflake] = ...,
        after: Optional[Snowflake] = ...,
    ) -> Response[scheduled_event.ScheduledEventUsersWithMember]:
        ...

    @overload
    def get_scheduled_event_users(
        self,
        guild_id: Snowflake,
        guild_scheduled_event_id: Snowflake,
        limit: int,
        with_member: Literal[False],
        before: Optional[Snowflake] = ...,
        after: Optional[Snowflake] = ...,
    ) -> Response[scheduled_event.ScheduledEventUsers]:
        ...

    @overload
    def get_scheduled_event_users(
        self,
        guild_id: Snowflake,
        guild_scheduled_event_id: Snowflake,
        limit: int,
        with_member: bool,
        before: Optional[Snowflake] = ...,
        after: Optional[Snowflake] = ...,
    ) -> Union[Response[scheduled_event.ScheduledEventUsersWithMember], Response[scheduled_event.ScheduledEventUsers]]:
        ...

    def get_scheduled_event_users(
        self,
        guild_id: Snowflake,
        guild_scheduled_event_id: Snowflake,
        limit: int,
        with_member: bool,
        before: Optional[Snowflake] = None,
        after: Optional[Snowflake] = None,
    ) -> Response[Any]:
        params: Dict[str, Any] = {
            'limit': limit,
            'with_member': int(with_member),
        }

        if before is not None:
            params['before'] = before
        if after is not None:
            params['after'] = after

        return self.request(
            Route(
                'GET',
                '/guilds/{guild_id}/scheduled-events/{guild_scheduled_event_id}/users',
                guild_id=guild_id,
                guild_scheduled_event_id=guild_scheduled_event_id,
            ),
            params=params,
        )

    # Application commands (global)

    def get_global_commands(self, application_id: Snowflake) -> Response[List[command.ApplicationCommand]]:
        return self.request(Route('GET', '/applications/{application_id}/commands', application_id=application_id))

    def get_global_command(self, application_id: Snowflake, command_id: Snowflake) -> Response[command.ApplicationCommand]:
        r = Route(
            'GET',
            '/applications/{application_id}/commands/{command_id}',
            application_id=application_id,
            command_id=command_id,
        )
        return self.request(r)

    def upsert_global_command(
        self, application_id: Snowflake, payload: command.ApplicationCommand
    ) -> Response[command.ApplicationCommand]:
        r = Route('POST', '/applications/{application_id}/commands', application_id=application_id)
        return self.request(r, json=payload)

    def edit_global_command(
        self,
        application_id: Snowflake,
        command_id: Snowflake,
        payload: Dict[str, Any],
    ) -> Response[command.ApplicationCommand]:
        valid_keys = (
            'name',
            'description',
            'options',
        )
        payload = {k: v for k, v in payload.items() if k in valid_keys}
        r = Route(
            'PATCH',
            '/applications/{application_id}/commands/{command_id}',
            application_id=application_id,
            command_id=command_id,
        )
        return self.request(r, json=payload)

    def delete_global_command(self, application_id: Snowflake, command_id: Snowflake) -> Response[None]:
        r = Route(
            'DELETE',
            '/applications/{application_id}/commands/{command_id}',
            application_id=application_id,
            command_id=command_id,
        )
        return self.request(r)

    def bulk_upsert_global_commands(
        self, application_id: Snowflake, payload: List[Dict[str, Any]]
    ) -> Response[List[command.ApplicationCommand]]:
        r = Route('PUT', '/applications/{application_id}/commands', application_id=application_id)
        return self.request(r, json=payload)

    # Application commands (guild)

    def get_guild_commands(
        self, application_id: Snowflake, guild_id: Snowflake
    ) -> Response[List[command.ApplicationCommand]]:
        r = Route(
            'GET',
            '/applications/{application_id}/guilds/{guild_id}/commands',
            application_id=application_id,
            guild_id=guild_id,
        )
        return self.request(r)

    def get_guild_command(
        self,
        application_id: Snowflake,
        guild_id: Snowflake,
        command_id: Snowflake,
    ) -> Response[command.ApplicationCommand]:
        r = Route(
            'GET',
            '/applications/{application_id}/guilds/{guild_id}/commands/{command_id}',
            application_id=application_id,
            guild_id=guild_id,
            command_id=command_id,
        )
        return self.request(r)

    def upsert_guild_command(
        self,
        application_id: Snowflake,
        guild_id: Snowflake,
        payload: Dict[str, Any],
    ) -> Response[command.ApplicationCommand]:
        r = Route(
            'POST',
            '/applications/{application_id}/guilds/{guild_id}/commands',
            application_id=application_id,
            guild_id=guild_id,
        )
        return self.request(r, json=payload)

    def edit_guild_command(
        self,
        application_id: Snowflake,
        guild_id: Snowflake,
        command_id: Snowflake,
        payload: Dict[str, Any],
    ) -> Response[command.ApplicationCommand]:
        valid_keys = (
            'name',
            'description',
            'options',
        )
        payload = {k: v for k, v in payload.items() if k in valid_keys}
        r = Route(
            'PATCH',
            '/applications/{application_id}/guilds/{guild_id}/commands/{command_id}',
            application_id=application_id,
            guild_id=guild_id,
            command_id=command_id,
        )
        return self.request(r, json=payload)

    def delete_guild_command(
        self,
        application_id: Snowflake,
        guild_id: Snowflake,
        command_id: Snowflake,
    ) -> Response[None]:
        r = Route(
            'DELETE',
            '/applications/{application_id}/guilds/{guild_id}/commands/{command_id}',
            application_id=application_id,
            guild_id=guild_id,
            command_id=command_id,
        )
        return self.request(r)

    def bulk_upsert_guild_commands(
        self,
        application_id: Snowflake,
        guild_id: Snowflake,
        payload: List[Dict[str, Any]],
    ) -> Response[List[command.ApplicationCommand]]:
        r = Route(
            'PUT',
            '/applications/{application_id}/guilds/{guild_id}/commands',
            application_id=application_id,
            guild_id=guild_id,
        )
        return self.request(r, json=payload)

    def get_guild_application_command_permissions(
        self,
        application_id: Snowflake,
        guild_id: Snowflake,
    ) -> Response[List[command.GuildApplicationCommandPermissions]]:
        r = Route(
            'GET',
            '/applications/{application_id}/guilds/{guild_id}/commands/permissions',
            application_id=application_id,
            guild_id=guild_id,
        )
        return self.request(r)

    def get_application_command_permissions(
        self,
        application_id: Snowflake,
        guild_id: Snowflake,
        command_id: Snowflake,
    ) -> Response[command.GuildApplicationCommandPermissions]:
        r = Route(
            'GET',
            '/applications/{application_id}/guilds/{guild_id}/commands/{command_id}/permissions',
            application_id=application_id,
            guild_id=guild_id,
            command_id=command_id,
        )
        return self.request(r)

    def edit_application_command_permissions(
        self,
        application_id: Snowflake,
        guild_id: Snowflake,
        command_id: Snowflake,
        payload: Dict[str, Any],
    ) -> Response[None]:
        r = Route(
            'PUT',
            '/applications/{application_id}/guilds/{guild_id}/commands/{command_id}/permissions',
            application_id=application_id,
            guild_id=guild_id,
            command_id=command_id,
        )
        return self.request(r, json=payload)

    def get_auto_moderation_rules(self, guild_id: Snowflake) -> Response[List[automod.AutoModerationRule]]:
        return self.request(Route('GET', '/guilds/{guild_id}/auto-moderation/rules', guild_id=guild_id))

    def get_auto_moderation_rule(self, guild_id: Snowflake, rule_id: Snowflake) -> Response[automod.AutoModerationRule]:
        return self.request(
            Route('GET', '/guilds/{guild_id}/auto-moderation/rules/{rule_id}', guild_id=guild_id, rule_id=rule_id)
        )

    def create_auto_moderation_rule(
        self, guild_id: Snowflake, *, reason: Optional[str], **payload: Any
    ) -> Response[automod.AutoModerationRule]:
        valid_keys = (
            'name',
            'event_type',
            'trigger_type',
            'trigger_metadata',
            'actions',
            'enabled',
            'exempt_roles',
            'exempt_channels',
        )

        payload = {k: v for k, v in payload.items() if k in valid_keys and v is not None}

        return self.request(
            Route('POST', '/guilds/{guild_id}/auto-moderation/rules', guild_id=guild_id), json=payload, reason=reason
        )

    def edit_auto_moderation_rule(
        self, guild_id: Snowflake, rule_id: Snowflake, *, reason: Optional[str], **payload: Any
    ) -> Response[automod.AutoModerationRule]:
        valid_keys = (
            'name',
            'event_type',
            'trigger_metadata',
            'actions',
            'enabled',
            'exempt_roles',
            'exempt_channels',
        )

        payload = {k: v for k, v in payload.items() if k in valid_keys and v is not None}

        return self.request(
            Route('PATCH', '/guilds/{guild_id}/auto-moderation/rules/{rule_id}', guild_id=guild_id, rule_id=rule_id),
            json=payload,
            reason=reason,
        )

    def delete_auto_moderation_rule(
        self, guild_id: Snowflake, rule_id: Snowflake, *, reason: Optional[str]
    ) -> Response[None]:
        return self.request(
            Route('DELETE', '/guilds/{guild_id}/auto-moderation/rules/{rule_id}', guild_id=guild_id, rule_id=rule_id),
            reason=reason,
        )

    # SKU

    def get_skus(self, application_id: Snowflake) -> Response[List[sku.SKU]]:
        return self.request(Route('GET', '/applications/{application_id}/skus', application_id=application_id))

    def get_entitlements(
        self,
        application_id: Snowflake,
        user_id: Optional[Snowflake] = None,
        sku_ids: Optional[SnowflakeList] = None,
        before: Optional[Snowflake] = None,
        after: Optional[Snowflake] = None,
        limit: Optional[int] = None,
        guild_id: Optional[Snowflake] = None,
        exclude_ended: Optional[bool] = None,
        exclude_deleted: Optional[bool] = None,
    ) -> Response[List[sku.Entitlement]]:
        params: Dict[str, Any] = {}

        if user_id is not None:
            params['user_id'] = user_id
        if sku_ids is not None:
            params['sku_ids'] = ','.join(map(str, sku_ids))
        if before is not None:
            params['before'] = before
        if after is not None:
            params['after'] = after
        if limit is not None:
            params['limit'] = limit
        if guild_id is not None:
            params['guild_id'] = guild_id
        if exclude_ended is not None:
            params['exclude_ended'] = int(exclude_ended)
        if exclude_deleted is not None:
            params['exclude_deleted'] = int(exclude_deleted)

        return self.request(
            Route('GET', '/applications/{application_id}/entitlements', application_id=application_id), params=params
        )

    def get_entitlement(self, application_id: Snowflake, entitlement_id: Snowflake) -> Response[sku.Entitlement]:
        return self.request(
            Route(
                'GET',
                '/applications/{application_id}/entitlements/{entitlement_id}',
                application_id=application_id,
                entitlement_id=entitlement_id,
            ),
        )

    def consume_entitlement(self, application_id: Snowflake, entitlement_id: Snowflake) -> Response[None]:
        return self.request(
            Route(
                'POST',
                '/applications/{application_id}/entitlements/{entitlement_id}/consume',
                application_id=application_id,
                entitlement_id=entitlement_id,
            ),
        )

    def create_entitlement(
        self, application_id: Snowflake, sku_id: Snowflake, owner_id: Snowflake, owner_type: sku.EntitlementOwnerType
    ) -> Response[sku.Entitlement]:
        payload = {
            'sku_id': sku_id,
            'owner_id': owner_id,
            'owner_type': owner_type,
        }

        return self.request(
            Route(
                'POST',
                '/applications/{application_id}/entitlements',
                application_id=application_id,
            ),
            json=payload,
        )

    def delete_entitlement(self, application_id: Snowflake, entitlement_id: Snowflake) -> Response[None]:
        return self.request(
            Route(
                'DELETE',
                '/applications/{application_id}/entitlements/{entitlement_id}',
                application_id=application_id,
                entitlement_id=entitlement_id,
            ),
        )

<<<<<<< HEAD
    # Soundboard

    def get_soundboard_default_sounds(self) -> Response[List[soundboard.SoundboardDefaultSound]]:
        return self.request(Route('GET', '/soundboard-default-sounds'))

    def get_soundboard_sound(self, guild_id: Snowflake, sound_id: Snowflake) -> Response[soundboard.SoundboardSound]:
        return self.request(
            Route('GET', '/guilds/{guild_id}/soundboard-sounds/{sound_id}', guild_id=guild_id, sound_id=sound_id)
        )

    def get_soundboard_sounds(self, guild_id: Snowflake) -> Response[Dict[str, List[soundboard.SoundboardSound]]]:
        return self.request(Route('GET', '/guilds/{guild_id}/soundboard-sounds', guild_id=guild_id))

    def create_soundboard_sound(
        self, guild_id: Snowflake, *, reason: Optional[str], **payload: Any
    ) -> Response[soundboard.SoundboardSound]:
        valid_keys = (
            'name',
            'sound',
            'volume',
            'emoji_id',
            'emoji_name',
        )

        payload = {k: v for k, v in payload.items() if k in valid_keys and v is not None}

        return self.request(
            Route('POST', '/guilds/{guild_id}/soundboard-sounds', guild_id=guild_id), json=payload, reason=reason
        )

    def edit_soundboard_sound(
        self, guild_id: Snowflake, sound_id: Snowflake, *, reason: Optional[str], **payload: Any
    ) -> Response[soundboard.SoundboardSound]:
        valid_keys = (
            'name',
            'volume',
            'emoji_id',
            'emoji_name',
        )

        payload = {k: v for k, v in payload.items() if k in valid_keys}

        return self.request(
            Route(
                'PATCH',
                '/guilds/{guild_id}/soundboard-sounds/{sound_id}',
                guild_id=guild_id,
                sound_id=sound_id,
            ),
=======
    # Guild Onboarding

    def get_guild_onboarding(self, guild_id: Snowflake) -> Response[onboarding.Onboarding]:
        return self.request(Route('GET', '/guilds/{guild_id}/onboarding', guild_id=guild_id))

    def edit_guild_onboarding(
        self,
        guild_id: Snowflake,
        *,
        prompts: Optional[List[onboarding.Prompt]] = None,
        default_channel_ids: Optional[List[Snowflake]] = None,
        enabled: Optional[bool] = None,
        mode: Optional[onboarding.OnboardingMode] = None,
        reason: Optional[str],
    ) -> Response[onboarding.Onboarding]:

        payload = {}

        if prompts is not None:
            payload['prompts'] = prompts

        if default_channel_ids is not None:
            payload['default_channel_ids'] = default_channel_ids

        if enabled is not None:
            payload['enabled'] = enabled

        if mode is not None:
            payload['mode'] = mode

        return self.request(
            Route('PUT', f'/guilds/{guild_id}/onboarding', guild_id=guild_id),
>>>>>>> 001dc937
            json=payload,
            reason=reason,
        )

<<<<<<< HEAD
    def delete_soundboard_sound(self, guild_id: Snowflake, sound_id: Snowflake, *, reason: Optional[str]) -> Response[None]:
        return self.request(
            Route(
                'DELETE',
                '/guilds/{guild_id}/soundboard-sounds/{sound_id}',
                guild_id=guild_id,
                sound_id=sound_id,
            ),
            reason=reason,
        )

    def send_soundboard_sound(self, channel_id: Snowflake, **payload: Any) -> Response[None]:
        valid_keys = ('sound_id', 'source_guild_id')
        payload = {k: v for k, v in payload.items() if k in valid_keys}
        return self.request(
            (Route('POST', '/channels/{channel_id}/send-soundboard-sound', channel_id=channel_id)), json=payload
        )

    # Application
=======
    # Misc
>>>>>>> 001dc937

    def application_info(self) -> Response[appinfo.AppInfo]:
        return self.request(Route('GET', '/oauth2/applications/@me'))

    def edit_application_info(self, *, reason: Optional[str], payload: Any) -> Response[appinfo.AppInfo]:
        valid_keys = (
            'custom_install_url',
            'description',
            'role_connections_verification_url',
            'install_params',
            'flags',
            'icon',
            'cover_image',
            'interactions_endpoint_url ',
            'tags',
            'integration_types_config',
        )

        payload = {k: v for k, v in payload.items() if k in valid_keys}
        return self.request(Route('PATCH', '/applications/@me'), json=payload, reason=reason)

    def get_application_emojis(self, application_id: Snowflake) -> Response[appinfo.ListAppEmojis]:
        return self.request(Route('GET', '/applications/{application_id}/emojis', application_id=application_id))

    def get_application_emoji(self, application_id: Snowflake, emoji_id: Snowflake) -> Response[emoji.Emoji]:
        return self.request(
            Route(
                'GET', '/applications/{application_id}/emojis/{emoji_id}', application_id=application_id, emoji_id=emoji_id
            )
        )

    def create_application_emoji(
        self,
        application_id: Snowflake,
        name: str,
        image: str,
    ) -> Response[emoji.Emoji]:
        payload = {
            'name': name,
            'image': image,
        }

        return self.request(
            Route('POST', '/applications/{application_id}/emojis', application_id=application_id), json=payload
        )

    def edit_application_emoji(
        self,
        application_id: Snowflake,
        emoji_id: Snowflake,
        *,
        payload: Dict[str, Any],
    ) -> Response[emoji.Emoji]:
        r = Route(
            'PATCH', '/applications/{application_id}/emojis/{emoji_id}', application_id=application_id, emoji_id=emoji_id
        )
        return self.request(r, json=payload)

    def delete_application_emoji(
        self,
        application_id: Snowflake,
        emoji_id: Snowflake,
    ) -> Response[None]:
        return self.request(
            Route(
                'DELETE',
                '/applications/{application_id}/emojis/{emoji_id}',
                application_id=application_id,
                emoji_id=emoji_id,
            )
        )

    # Poll

    def get_poll_answer_voters(
        self,
        channel_id: Snowflake,
        message_id: Snowflake,
        answer_id: Snowflake,
        after: Optional[Snowflake] = None,
        limit: Optional[int] = None,
    ) -> Response[poll.PollAnswerVoters]:
        params = {}

        if after:
            params['after'] = int(after)

        if limit is not None:
            params['limit'] = limit

        return self.request(
            Route(
                'GET',
                '/channels/{channel_id}/polls/{message_id}/answers/{answer_id}',
                channel_id=channel_id,
                message_id=message_id,
                answer_id=answer_id,
            ),
            params=params,
        )

    def end_poll(self, channel_id: Snowflake, message_id: Snowflake) -> Response[message.Message]:
        return self.request(
            Route(
                'POST',
                '/channels/{channel_id}/polls/{message_id}/expire',
                channel_id=channel_id,
                message_id=message_id,
            )
        )

    # Subscriptions

    def list_sku_subscriptions(
        self,
        sku_id: Snowflake,
        before: Optional[Snowflake] = None,
        after: Optional[Snowflake] = None,
        limit: Optional[int] = None,
        user_id: Optional[Snowflake] = None,
    ) -> Response[List[subscription.Subscription]]:
        params = {}

        if before is not None:
            params['before'] = before

        if after is not None:
            params['after'] = after

        if limit is not None:
            params['limit'] = limit

        if user_id is not None:
            params['user_id'] = user_id

        return self.request(
            Route(
                'GET',
                '/skus/{sku_id}/subscriptions',
                sku_id=sku_id,
            ),
            params=params,
        )

    def get_sku_subscription(self, sku_id: Snowflake, subscription_id: Snowflake) -> Response[subscription.Subscription]:
        return self.request(
            Route(
                'GET',
                '/skus/{sku_id}/subscriptions/{subscription_id}',
                sku_id=sku_id,
                subscription_id=subscription_id,
            )
        )

    # Misc

    async def get_bot_gateway(self) -> Tuple[int, str, SessionStartLimit]:
        try:
            data = await self.request(Route('GET', '/gateway/bot'))
        except HTTPException as exc:
            raise GatewayNotFound() from exc

        return data['shards'], data['url'], data['session_start_limit']

    def get_user(self, user_id: Snowflake) -> Response[user.User]:
        return self.request(Route('GET', '/users/{user_id}', user_id=user_id))<|MERGE_RESOLUTION|>--- conflicted
+++ resolved
@@ -2542,7 +2542,42 @@
             ),
         )
 
-<<<<<<< HEAD
+    # Guild Onboarding
+
+    def get_guild_onboarding(self, guild_id: Snowflake) -> Response[onboarding.Onboarding]:
+        return self.request(Route('GET', '/guilds/{guild_id}/onboarding', guild_id=guild_id))
+
+    def edit_guild_onboarding(
+        self,
+        guild_id: Snowflake,
+        *,
+        prompts: Optional[List[onboarding.Prompt]] = None,
+        default_channel_ids: Optional[List[Snowflake]] = None,
+        enabled: Optional[bool] = None,
+        mode: Optional[onboarding.OnboardingMode] = None,
+        reason: Optional[str],
+    ) -> Response[onboarding.Onboarding]:
+
+        payload = {}
+
+        if prompts is not None:
+            payload['prompts'] = prompts
+
+        if default_channel_ids is not None:
+            payload['default_channel_ids'] = default_channel_ids
+
+        if enabled is not None:
+            payload['enabled'] = enabled
+
+        if mode is not None:
+            payload['mode'] = mode
+
+        return self.request(
+            Route('PUT', f'/guilds/{guild_id}/onboarding', guild_id=guild_id),
+            json=payload,
+            reason=reason,
+        )
+
     # Soundboard
 
     def get_soundboard_default_sounds(self) -> Response[List[soundboard.SoundboardDefaultSound]]:
@@ -2592,45 +2627,10 @@
                 guild_id=guild_id,
                 sound_id=sound_id,
             ),
-=======
-    # Guild Onboarding
-
-    def get_guild_onboarding(self, guild_id: Snowflake) -> Response[onboarding.Onboarding]:
-        return self.request(Route('GET', '/guilds/{guild_id}/onboarding', guild_id=guild_id))
-
-    def edit_guild_onboarding(
-        self,
-        guild_id: Snowflake,
-        *,
-        prompts: Optional[List[onboarding.Prompt]] = None,
-        default_channel_ids: Optional[List[Snowflake]] = None,
-        enabled: Optional[bool] = None,
-        mode: Optional[onboarding.OnboardingMode] = None,
-        reason: Optional[str],
-    ) -> Response[onboarding.Onboarding]:
-
-        payload = {}
-
-        if prompts is not None:
-            payload['prompts'] = prompts
-
-        if default_channel_ids is not None:
-            payload['default_channel_ids'] = default_channel_ids
-
-        if enabled is not None:
-            payload['enabled'] = enabled
-
-        if mode is not None:
-            payload['mode'] = mode
-
-        return self.request(
-            Route('PUT', f'/guilds/{guild_id}/onboarding', guild_id=guild_id),
->>>>>>> 001dc937
             json=payload,
             reason=reason,
         )
 
-<<<<<<< HEAD
     def delete_soundboard_sound(self, guild_id: Snowflake, sound_id: Snowflake, *, reason: Optional[str]) -> Response[None]:
         return self.request(
             Route(
@@ -2650,9 +2650,6 @@
         )
 
     # Application
-=======
-    # Misc
->>>>>>> 001dc937
 
     def application_info(self) -> Response[appinfo.AppInfo]:
         return self.request(Route('GET', '/oauth2/applications/@me'))
