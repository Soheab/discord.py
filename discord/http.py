"""
The MIT License (MIT)

Copyright (c) 2015-present Rapptz

Permission is hereby granted, free of charge, to any person obtaining a
copy of this software and associated documentation files (the "Software"),
to deal in the Software without restriction, including without limitation
the rights to use, copy, modify, merge, publish, distribute, sublicense,
and/or sell copies of the Software, and to permit persons to whom the
Software is furnished to do so, subject to the following conditions:

The above copyright notice and this permission notice shall be included in
all copies or substantial portions of the Software.

THE SOFTWARE IS PROVIDED "AS IS", WITHOUT WARRANTY OF ANY KIND, EXPRESS
OR IMPLIED, INCLUDING BUT NOT LIMITED TO THE WARRANTIES OF MERCHANTABILITY,
FITNESS FOR A PARTICULAR PURPOSE AND NONINFRINGEMENT. IN NO EVENT SHALL THE
AUTHORS OR COPYRIGHT HOLDERS BE LIABLE FOR ANY CLAIM, DAMAGES OR OTHER
LIABILITY, WHETHER IN AN ACTION OF CONTRACT, TORT OR OTHERWISE, ARISING
FROM, OUT OF OR IN CONNECTION WITH THE SOFTWARE OR THE USE OR OTHER
DEALINGS IN THE SOFTWARE.
"""

from __future__ import annotations

import asyncio
import logging
import sys
from typing import (
    Any,
    ClassVar,
    Coroutine,
    Dict,
    Iterable,
    List,
    Literal,
    NamedTuple,
    Optional,
    overload,
    Sequence,
    Tuple,
    TYPE_CHECKING,
    Type,
    TypeVar,
    Union,
)
from urllib.parse import quote as _uriquote
from collections import deque
import datetime
import socket

import aiohttp

from .errors import HTTPException, RateLimited, Forbidden, NotFound, LoginFailure, DiscordServerError, GatewayNotFound
from .gateway import DiscordClientWebSocketResponse
from .file import File
from .mentions import AllowedMentions
from . import __version__, utils
from .utils import MISSING

_log = logging.getLogger(__name__)

if TYPE_CHECKING:
    from typing_extensions import Self

    from .ui.view import View
    from .embeds import Embed
    from .message import Attachment
    from .flags import MessageFlags

    from .types import (
        appinfo,
        audit_log,
        automod,
        channel,
        command,
        emoji,
        guild,
        integration,
        invite,
        member,
        message,
        onboarding,
        template,
        role,
        user,
        webhook,
        widget,
        threads,
        scheduled_event,
        sticker,
        welcome_screen,
        sku,
    )
    from .types.snowflake import Snowflake, SnowflakeList

    from types import TracebackType

    T = TypeVar('T')
    BE = TypeVar('BE', bound=BaseException)
    Response = Coroutine[Any, Any, T]


async def json_or_text(response: aiohttp.ClientResponse) -> Union[Dict[str, Any], str]:
    text = await response.text(encoding='utf-8')
    try:
        if response.headers['content-type'] == 'application/json':
            return utils._from_json(text)
    except KeyError:
        # Thanks Cloudflare
        pass

    return text


class MultipartParameters(NamedTuple):
    payload: Optional[Dict[str, Any]]
    multipart: Optional[List[Dict[str, Any]]]
    files: Optional[Sequence[File]]

    def __enter__(self) -> Self:
        return self

    def __exit__(
        self,
        exc_type: Optional[Type[BE]],
        exc: Optional[BE],
        traceback: Optional[TracebackType],
    ) -> None:
        if self.files:
            for file in self.files:
                file.close()


def handle_message_parameters(
    content: Optional[str] = MISSING,
    *,
    username: str = MISSING,
    avatar_url: Any = MISSING,
    tts: bool = False,
    nonce: Optional[Union[int, str]] = None,
    flags: MessageFlags = MISSING,
    file: File = MISSING,
    files: Sequence[File] = MISSING,
    embed: Optional[Embed] = MISSING,
    embeds: Sequence[Embed] = MISSING,
    attachments: Sequence[Union[Attachment, File]] = MISSING,
    view: Optional[View] = MISSING,
    allowed_mentions: Optional[AllowedMentions] = MISSING,
    message_reference: Optional[message.MessageReference] = MISSING,
    stickers: Optional[SnowflakeList] = MISSING,
    previous_allowed_mentions: Optional[AllowedMentions] = None,
    mention_author: Optional[bool] = None,
    thread_name: str = MISSING,
    channel_payload: Dict[str, Any] = MISSING,
) -> MultipartParameters:
    if files is not MISSING and file is not MISSING:
        raise TypeError('Cannot mix file and files keyword arguments.')
    if embeds is not MISSING and embed is not MISSING:
        raise TypeError('Cannot mix embed and embeds keyword arguments.')

    if file is not MISSING:
        files = [file]

    if attachments is not MISSING and files is not MISSING:
        raise TypeError('Cannot mix attachments and files keyword arguments.')

    payload = {}
    if embeds is not MISSING:
        if len(embeds) > 10:
            raise ValueError('embeds has a maximum of 10 elements.')
        payload['embeds'] = [e.to_dict() for e in embeds]

    if embed is not MISSING:
        if embed is None:
            payload['embeds'] = []
        else:
            payload['embeds'] = [embed.to_dict()]

    if content is not MISSING:
        if content is not None:
            payload['content'] = str(content)
        else:
            payload['content'] = None

    if view is not MISSING:
        if view is not None:
            payload['components'] = view.to_components()
        else:
            payload['components'] = []

    if nonce is not None:
        payload['nonce'] = str(nonce)

    if message_reference is not MISSING:
        payload['message_reference'] = message_reference

    if stickers is not MISSING:
        if stickers is not None:
            payload['sticker_ids'] = stickers
        else:
            payload['sticker_ids'] = []

    payload['tts'] = tts
    if avatar_url:
        payload['avatar_url'] = str(avatar_url)
    if username:
        payload['username'] = username

    if flags is not MISSING:
        payload['flags'] = flags.value

    if thread_name is not MISSING:
        payload['thread_name'] = thread_name

    if allowed_mentions:
        if previous_allowed_mentions is not None:
            payload['allowed_mentions'] = previous_allowed_mentions.merge(allowed_mentions).to_dict()
        else:
            payload['allowed_mentions'] = allowed_mentions.to_dict()
    elif previous_allowed_mentions is not None:
        payload['allowed_mentions'] = previous_allowed_mentions.to_dict()

    if mention_author is not None:
        if 'allowed_mentions' not in payload:
            payload['allowed_mentions'] = AllowedMentions().to_dict()
        payload['allowed_mentions']['replied_user'] = mention_author

    if attachments is MISSING:
        attachments = files
    else:
        files = [a for a in attachments if isinstance(a, File)]

    if attachments is not MISSING:
        file_index = 0
        attachments_payload = []
        for attachment in attachments:
            if isinstance(attachment, File):
                attachments_payload.append(attachment.to_dict(file_index))
                file_index += 1
            else:
                attachments_payload.append(attachment.to_dict())

        payload['attachments'] = attachments_payload

    if channel_payload is not MISSING:
        payload = {
            'message': payload,
        }
        payload.update(channel_payload)

    multipart = []
    if files:
        multipart.append({'name': 'payload_json', 'value': utils._to_json(payload)})
        payload = None
        for index, file in enumerate(files):
            multipart.append(
                {
                    'name': f'files[{index}]',
                    'value': file.fp,
                    'filename': file.filename,
                    'content_type': 'application/octet-stream',
                }
            )

    return MultipartParameters(payload=payload, multipart=multipart, files=files)


INTERNAL_API_VERSION: int = 10


def _set_api_version(value: int):
    global INTERNAL_API_VERSION

    if not isinstance(value, int):
        raise TypeError(f'expected int not {value.__class__.__name__}')

    if value not in (9, 10):
        raise ValueError(f'expected either 9 or 10 not {value}')

    INTERNAL_API_VERSION = value
    Route.BASE = f'https://discord.com/api/v{value}'


class Route:
    BASE: ClassVar[str] = 'https://discord.com/api/v10'

    def __init__(self, method: str, path: str, *, metadata: Optional[str] = None, **parameters: Any) -> None:
        self.path: str = path
        self.method: str = method
        # Metadata is a special string used to differentiate between known sub rate limits
        # Since these can't be handled generically, this is the next best way to do so.
        self.metadata: Optional[str] = metadata
        url = self.BASE + self.path
        if parameters:
            url = url.format_map({k: _uriquote(v) if isinstance(v, str) else v for k, v in parameters.items()})
        self.url: str = url

        # major parameters:
        self.channel_id: Optional[Snowflake] = parameters.get('channel_id')
        self.guild_id: Optional[Snowflake] = parameters.get('guild_id')
        self.webhook_id: Optional[Snowflake] = parameters.get('webhook_id')
        self.webhook_token: Optional[str] = parameters.get('webhook_token')

    @property
    def key(self) -> str:
        """The bucket key is used to represent the route in various mappings."""
        if self.metadata:
            return f'{self.method} {self.path}:{self.metadata}'
        return f'{self.method} {self.path}'

    @property
    def major_parameters(self) -> str:
        """Returns the major parameters formatted a string.

        This needs to be appended to a bucket hash to constitute as a full rate limit key.
        """
        return '+'.join(
            str(k) for k in (self.channel_id, self.guild_id, self.webhook_id, self.webhook_token) if k is not None
        )


class Ratelimit:
    """Represents a Discord rate limit.

    This is similar to a semaphore except tailored to Discord's rate limits. This is aware of
    the expiry of a token window, along with the number of tokens available. The goal of this
    design is to increase throughput of requests being sent concurrently rather than forcing
    everything into a single lock queue per route.
    """

    __slots__ = (
        'limit',
        'remaining',
        'outgoing',
        'reset_after',
        'expires',
        'dirty',
        '_last_request',
        '_max_ratelimit_timeout',
        '_loop',
        '_pending_requests',
        '_sleeping',
    )

    def __init__(self, max_ratelimit_timeout: Optional[float]) -> None:
        self.limit: int = 1
        self.remaining: int = self.limit
        self.outgoing: int = 0
        self.reset_after: float = 0.0
        self.expires: Optional[float] = None
        self.dirty: bool = False
        self._max_ratelimit_timeout: Optional[float] = max_ratelimit_timeout
        self._loop: asyncio.AbstractEventLoop = asyncio.get_running_loop()
        self._pending_requests: deque[asyncio.Future[Any]] = deque()
        # Only a single rate limit object should be sleeping at a time.
        # The object that is sleeping is ultimately responsible for freeing the semaphore
        # for the requests currently pending.
        self._sleeping: asyncio.Lock = asyncio.Lock()
        self._last_request: float = self._loop.time()

    def __repr__(self) -> str:
        return (
            f'<RateLimitBucket limit={self.limit} remaining={self.remaining} pending_requests={len(self._pending_requests)}>'
        )

    def reset(self):
        self.remaining = self.limit - self.outgoing
        self.expires = None
        self.reset_after = 0.0
        self.dirty = False

    def update(self, response: aiohttp.ClientResponse, *, use_clock: bool = False) -> None:
        headers = response.headers
        self.limit = int(headers.get('X-Ratelimit-Limit', 1))

        if self.dirty:
            self.remaining = min(int(headers.get('X-Ratelimit-Remaining', 0)), self.limit - self.outgoing)
        else:
            self.remaining = int(headers.get('X-Ratelimit-Remaining', 0))
            self.dirty = True

        reset_after = headers.get('X-Ratelimit-Reset-After')
        if use_clock or not reset_after:
            utc = datetime.timezone.utc
            now = datetime.datetime.now(utc)
            reset = datetime.datetime.fromtimestamp(float(headers['X-Ratelimit-Reset']), utc)
            self.reset_after = (reset - now).total_seconds()
        else:
            self.reset_after = float(reset_after)

        self.expires = self._loop.time() + self.reset_after

    def _wake_next(self) -> None:
        while self._pending_requests:
            future = self._pending_requests.popleft()
            if not future.done():
                future.set_result(None)
                break

    def _wake(self, count: int = 1, *, exception: Optional[RateLimited] = None) -> None:
        awaken = 0
        while self._pending_requests:
            future = self._pending_requests.popleft()
            if not future.done():
                if exception:
                    future.set_exception(exception)
                else:
                    future.set_result(None)
                awaken += 1

            if awaken >= count:
                break

    async def _refresh(self) -> None:
        error = self._max_ratelimit_timeout and self.reset_after > self._max_ratelimit_timeout
        exception = RateLimited(self.reset_after) if error else None
        async with self._sleeping:
            if not error:
                await asyncio.sleep(self.reset_after)

        self.reset()
        self._wake(self.remaining, exception=exception)

    def is_expired(self) -> bool:
        return self.expires is not None and self._loop.time() > self.expires

    def is_inactive(self) -> bool:
        delta = self._loop.time() - self._last_request
        return delta >= 300 and self.outgoing == 0 and len(self._pending_requests) == 0

    async def acquire(self) -> None:
        self._last_request = self._loop.time()
        if self.is_expired():
            self.reset()

        if self._max_ratelimit_timeout is not None and self.expires is not None:
            # Check if we can pre-emptively block this request for having too large of a timeout
            current_reset_after = self.expires - self._loop.time()
            if current_reset_after > self._max_ratelimit_timeout:
                raise RateLimited(current_reset_after)

        while self.remaining <= 0:
            future = self._loop.create_future()
            self._pending_requests.append(future)
            try:
                await future
            except:
                future.cancel()
                if self.remaining > 0 and not future.cancelled():
                    self._wake_next()
                raise

        self.remaining -= 1
        self.outgoing += 1

    async def __aenter__(self) -> Self:
        await self.acquire()
        return self

    async def __aexit__(self, type: Type[BE], value: BE, traceback: TracebackType) -> None:
        self.outgoing -= 1
        tokens = self.remaining - self.outgoing
        # Check whether the rate limit needs to be pre-emptively slept on
        # Note that this is a Lock to prevent multiple rate limit objects from sleeping at once
        if not self._sleeping.locked():
            if tokens <= 0:
                await self._refresh()
            elif self._pending_requests:
                exception = (
                    RateLimited(self.reset_after)
                    if self._max_ratelimit_timeout and self.reset_after > self._max_ratelimit_timeout
                    else None
                )
                self._wake(tokens, exception=exception)


# For some reason, the Discord voice websocket expects this header to be
# completely lowercase while aiohttp respects spec and does it as case-insensitive
aiohttp.hdrs.WEBSOCKET = 'websocket'  # type: ignore


class HTTPClient:
    """Represents an HTTP client sending HTTP requests to the Discord API."""

    def __init__(
        self,
        loop: asyncio.AbstractEventLoop,
        connector: Optional[aiohttp.BaseConnector] = None,
        *,
        proxy: Optional[str] = None,
        proxy_auth: Optional[aiohttp.BasicAuth] = None,
        unsync_clock: bool = True,
        http_trace: Optional[aiohttp.TraceConfig] = None,
        max_ratelimit_timeout: Optional[float] = None,
    ) -> None:
        self.loop: asyncio.AbstractEventLoop = loop
        self.connector: aiohttp.BaseConnector = connector or MISSING
        self.__session: aiohttp.ClientSession = MISSING  # filled in static_login
        # Route key -> Bucket hash
        self._bucket_hashes: Dict[str, str] = {}
        # Bucket Hash + Major Parameters -> Rate limit
        # or
        # Route key + Major Parameters -> Rate limit
        # When the key is the latter, it is used for temporary
        # one shot requests that don't have a bucket hash
        # When this reaches 256 elements, it will try to evict based off of expiry
        self._buckets: Dict[str, Ratelimit] = {}
        self._global_over: asyncio.Event = MISSING
        self.token: Optional[str] = None
        self.proxy: Optional[str] = proxy
        self.proxy_auth: Optional[aiohttp.BasicAuth] = proxy_auth
        self.http_trace: Optional[aiohttp.TraceConfig] = http_trace
        self.use_clock: bool = not unsync_clock
        self.max_ratelimit_timeout: Optional[float] = max(30.0, max_ratelimit_timeout) if max_ratelimit_timeout else None

        user_agent = 'DiscordBot (https://github.com/Rapptz/discord.py {0}) Python/{1[0]}.{1[1]} aiohttp/{2}'
        self.user_agent: str = user_agent.format(__version__, sys.version_info, aiohttp.__version__)

    def clear(self) -> None:
        if self.__session and self.__session.closed:
            self.__session = MISSING

    async def ws_connect(self, url: str, *, compress: int = 0) -> aiohttp.ClientWebSocketResponse:
        kwargs = {
            'proxy_auth': self.proxy_auth,
            'proxy': self.proxy,
            'max_msg_size': 0,
            'timeout': 30.0,
            'autoclose': False,
            'headers': {
                'User-Agent': self.user_agent,
            },
            'compress': compress,
        }

        return await self.__session.ws_connect(url, **kwargs)

    def _try_clear_expired_ratelimits(self) -> None:
        if len(self._buckets) < 256:
            return

        keys = [key for key, bucket in self._buckets.items() if bucket.is_inactive()]
        for key in keys:
            del self._buckets[key]

    def get_ratelimit(self, key: str) -> Ratelimit:
        try:
            value = self._buckets[key]
        except KeyError:
            self._buckets[key] = value = Ratelimit(self.max_ratelimit_timeout)
            self._try_clear_expired_ratelimits()
        return value

    async def request(
        self,
        route: Route,
        *,
        files: Optional[Sequence[File]] = None,
        form: Optional[Iterable[Dict[str, Any]]] = None,
        **kwargs: Any,
    ) -> Any:
        method = route.method
        url = route.url
        route_key = route.key

        bucket_hash = None
        try:
            bucket_hash = self._bucket_hashes[route_key]
        except KeyError:
            key = f'{route_key}:{route.major_parameters}'
        else:
            key = f'{bucket_hash}:{route.major_parameters}'

        ratelimit = self.get_ratelimit(key)

        # header creation
        headers: Dict[str, str] = {
            'User-Agent': self.user_agent,
        }

        if self.token is not None:
            headers['Authorization'] = 'Bot ' + self.token
        # some checking if it's a JSON request
        if 'json' in kwargs:
            headers['Content-Type'] = 'application/json'
            kwargs['data'] = utils._to_json(kwargs.pop('json'))

        try:
            reason = kwargs.pop('reason')
        except KeyError:
            pass
        else:
            if reason:
                headers['X-Audit-Log-Reason'] = _uriquote(reason, safe='/ ')

        kwargs['headers'] = headers

        # Proxy support
        if self.proxy is not None:
            kwargs['proxy'] = self.proxy
        if self.proxy_auth is not None:
            kwargs['proxy_auth'] = self.proxy_auth

        if not self._global_over.is_set():
            # wait until the global lock is complete
            await self._global_over.wait()

        response: Optional[aiohttp.ClientResponse] = None
        data: Optional[Union[Dict[str, Any], str]] = None
        async with ratelimit:
            for tries in range(5):
                if files:
                    for f in files:
                        f.reset(seek=tries)

                if form:
                    # with quote_fields=True '[' and ']' in file field names are escaped, which discord does not support
                    form_data = aiohttp.FormData(quote_fields=False)
                    for params in form:
                        form_data.add_field(**params)
                    kwargs['data'] = form_data

                try:
                    async with self.__session.request(method, url, **kwargs) as response:
                        _log.debug('%s %s with %s has returned %s', method, url, kwargs.get('data'), response.status)

                        # even errors have text involved in them so this is safe to call
                        data = await json_or_text(response)

                        # Update and use rate limit information if the bucket header is present
                        discord_hash = response.headers.get('X-Ratelimit-Bucket')
                        # I am unsure if X-Ratelimit-Bucket is always available
                        # However, X-Ratelimit-Remaining has been a consistent cornerstone that worked
                        has_ratelimit_headers = 'X-Ratelimit-Remaining' in response.headers
                        if discord_hash is not None:
                            # If the hash Discord has provided is somehow different from our current hash something changed
                            if bucket_hash != discord_hash:
                                if bucket_hash is not None:
                                    # If the previous hash was an actual Discord hash then this means the
                                    # hash has changed sporadically.
                                    # This can be due to two reasons
                                    # 1. It's a sub-ratelimit which is hard to handle
                                    # 2. The rate limit information genuinely changed
                                    # There is no good way to discern these, Discord doesn't provide a way to do so.
                                    # At best, there will be some form of logging to help catch it.
                                    # Alternating sub-ratelimits means that the requests oscillate between
                                    # different underlying rate limits -- this can lead to unexpected 429s
                                    # It is unavoidable.
                                    fmt = 'A route (%s) has changed hashes: %s -> %s.'
                                    _log.debug(fmt, route_key, bucket_hash, discord_hash)

                                    self._bucket_hashes[route_key] = discord_hash
                                    recalculated_key = discord_hash + route.major_parameters
                                    self._buckets[recalculated_key] = ratelimit
                                    self._buckets.pop(key, None)
                                elif route_key not in self._bucket_hashes:
                                    fmt = '%s has found its initial rate limit bucket hash (%s).'
                                    _log.debug(fmt, route_key, discord_hash)
                                    self._bucket_hashes[route_key] = discord_hash
                                    self._buckets[discord_hash + route.major_parameters] = ratelimit

                        if has_ratelimit_headers:
                            if response.status != 429:
                                ratelimit.update(response, use_clock=self.use_clock)
                                if ratelimit.remaining == 0:
                                    _log.debug(
                                        'A rate limit bucket (%s) has been exhausted. Pre-emptively rate limiting...',
                                        discord_hash or route_key,
                                    )

                        # the request was successful so just return the text/json
                        if 300 > response.status >= 200:
                            _log.debug('%s %s has received %s', method, url, data)
                            return data

                        # we are being rate limited
                        if response.status == 429:
                            if not response.headers.get('Via') or isinstance(data, str):
                                # Banned by Cloudflare more than likely.
                                raise HTTPException(response, data)

                            if ratelimit.remaining > 0:
                                # According to night
                                # https://github.com/discord/discord-api-docs/issues/2190#issuecomment-816363129
                                # Remaining > 0 and 429 means that a sub ratelimit was hit.
                                # It is unclear what should happen in these cases other than just using the retry_after
                                # value in the body.
                                _log.debug(
                                    '%s %s received a 429 despite having %s remaining requests. This is a sub-ratelimit.',
                                    method,
                                    url,
                                    ratelimit.remaining,
                                )

                            retry_after: float = data['retry_after']
                            if self.max_ratelimit_timeout and retry_after > self.max_ratelimit_timeout:
                                _log.warning(
                                    'We are being rate limited. %s %s responded with 429. Timeout of %.2f was too long, erroring instead.',
                                    method,
                                    url,
                                    retry_after,
                                )
                                raise RateLimited(retry_after)

                            fmt = 'We are being rate limited. %s %s responded with 429. Retrying in %.2f seconds.'
                            _log.warning(fmt, method, url, retry_after)

                            _log.debug(
                                'Rate limit is being handled by bucket hash %s with %r major parameters',
                                bucket_hash,
                                route.major_parameters,
                            )

                            # check if it's a global rate limit
                            is_global = data.get('global', False)
                            if is_global:
                                _log.warning('Global rate limit has been hit. Retrying in %.2f seconds.', retry_after)
                                self._global_over.clear()

                            await asyncio.sleep(retry_after)
                            _log.debug('Done sleeping for the rate limit. Retrying...')

                            # release the global lock now that the
                            # global rate limit has passed
                            if is_global:
                                self._global_over.set()
                                _log.debug('Global rate limit is now over.')

                            continue

                        # we've received a 500, 502, 504, or 524, unconditional retry
                        if response.status in {500, 502, 504, 524}:
                            await asyncio.sleep(1 + tries * 2)
                            continue

                        # the usual error cases
                        if response.status == 403:
                            raise Forbidden(response, data)
                        elif response.status == 404:
                            raise NotFound(response, data)
                        elif response.status >= 500:
                            raise DiscordServerError(response, data)
                        else:
                            raise HTTPException(response, data)

                # This is handling exceptions from the request
                except OSError as e:
                    # Connection reset by peer
                    if tries < 4 and e.errno in (54, 10054):
                        await asyncio.sleep(1 + tries * 2)
                        continue
                    raise

            if response is not None:
                # We've run out of retries, raise.
                if response.status >= 500:
                    raise DiscordServerError(response, data)

                raise HTTPException(response, data)

            raise RuntimeError('Unreachable code in HTTP handling')

    async def get_from_cdn(self, url: str) -> bytes:
        async with self.__session.get(url) as resp:
            if resp.status == 200:
                return await resp.read()
            elif resp.status == 404:
                raise NotFound(resp, 'asset not found')
            elif resp.status == 403:
                raise Forbidden(resp, 'cannot retrieve asset')
            else:
                raise HTTPException(resp, 'failed to get asset')

        raise RuntimeError('Unreachable')

    # state management

    async def close(self) -> None:
        if self.__session:
            await self.__session.close()

    # login management

    async def static_login(self, token: str) -> user.User:
        # Necessary to get aiohttp to stop complaining about session creation
        if self.connector is MISSING:
            # discord does not support ipv6
            self.connector = aiohttp.TCPConnector(limit=0, family=socket.AF_INET)

        self.__session = aiohttp.ClientSession(
            connector=self.connector,
            ws_response_class=DiscordClientWebSocketResponse,
            trace_configs=None if self.http_trace is None else [self.http_trace],
        )
        self._global_over = asyncio.Event()
        self._global_over.set()

        old_token = self.token
        self.token = token

        try:
            data = await self.request(Route('GET', '/users/@me'))
        except HTTPException as exc:
            self.token = old_token
            if exc.status == 401:
                raise LoginFailure('Improper token has been passed.') from exc
            raise

        return data

    def logout(self) -> Response[None]:
        return self.request(Route('POST', '/auth/logout'))

    # Group functionality

    def start_group(self, user_id: Snowflake, recipients: List[int]) -> Response[channel.GroupDMChannel]:
        payload = {
            'recipients': recipients,
        }

        return self.request(Route('POST', '/users/{user_id}/channels', user_id=user_id), json=payload)

    def leave_group(self, channel_id: Snowflake) -> Response[None]:
        return self.request(Route('DELETE', '/channels/{channel_id}', channel_id=channel_id))

    # Message management

    def start_private_message(self, user_id: Snowflake) -> Response[channel.DMChannel]:
        payload = {
            'recipient_id': user_id,
        }

        return self.request(Route('POST', '/users/@me/channels'), json=payload)

    def send_message(
        self,
        channel_id: Snowflake,
        *,
        params: MultipartParameters,
    ) -> Response[message.Message]:
        r = Route('POST', '/channels/{channel_id}/messages', channel_id=channel_id)
        if params.files:
            return self.request(r, files=params.files, form=params.multipart)
        else:
            return self.request(r, json=params.payload)

    def send_typing(self, channel_id: Snowflake) -> Response[None]:
        return self.request(Route('POST', '/channels/{channel_id}/typing', channel_id=channel_id))

    def delete_message(
        self, channel_id: Snowflake, message_id: Snowflake, *, reason: Optional[str] = None
    ) -> Response[None]:
        # Special case certain sub-rate limits
        # https://github.com/discord/discord-api-docs/issues/1092
        # https://github.com/discord/discord-api-docs/issues/1295
        difference = utils.utcnow() - utils.snowflake_time(int(message_id))
        metadata: Optional[str] = None
        if difference <= datetime.timedelta(seconds=10):
            metadata = 'sub-10-seconds'
        elif difference >= datetime.timedelta(days=14):
            metadata = 'older-than-two-weeks'
        r = Route(
            'DELETE',
            '/channels/{channel_id}/messages/{message_id}',
            channel_id=channel_id,
            message_id=message_id,
            metadata=metadata,
        )
        return self.request(r, reason=reason)

    def delete_messages(
        self, channel_id: Snowflake, message_ids: SnowflakeList, *, reason: Optional[str] = None
    ) -> Response[None]:
        r = Route('POST', '/channels/{channel_id}/messages/bulk-delete', channel_id=channel_id)
        payload = {
            'messages': message_ids,
        }

        return self.request(r, json=payload, reason=reason)

    def edit_message(
        self, channel_id: Snowflake, message_id: Snowflake, *, params: MultipartParameters
    ) -> Response[message.Message]:
        r = Route('PATCH', '/channels/{channel_id}/messages/{message_id}', channel_id=channel_id, message_id=message_id)
        if params.files:
            return self.request(r, files=params.files, form=params.multipart)
        else:
            return self.request(r, json=params.payload)

    def add_reaction(self, channel_id: Snowflake, message_id: Snowflake, emoji: str) -> Response[None]:
        r = Route(
            'PUT',
            '/channels/{channel_id}/messages/{message_id}/reactions/{emoji}/@me',
            channel_id=channel_id,
            message_id=message_id,
            emoji=emoji,
        )
        return self.request(r)

    def remove_reaction(
        self, channel_id: Snowflake, message_id: Snowflake, emoji: str, member_id: Snowflake
    ) -> Response[None]:
        r = Route(
            'DELETE',
            '/channels/{channel_id}/messages/{message_id}/reactions/{emoji}/{member_id}',
            channel_id=channel_id,
            message_id=message_id,
            member_id=member_id,
            emoji=emoji,
        )
        return self.request(r)

    def remove_own_reaction(self, channel_id: Snowflake, message_id: Snowflake, emoji: str) -> Response[None]:
        r = Route(
            'DELETE',
            '/channels/{channel_id}/messages/{message_id}/reactions/{emoji}/@me',
            channel_id=channel_id,
            message_id=message_id,
            emoji=emoji,
        )
        return self.request(r)

    def get_reaction_users(
        self,
        channel_id: Snowflake,
        message_id: Snowflake,
        emoji: str,
        limit: int,
        after: Optional[Snowflake] = None,
    ) -> Response[List[user.User]]:
        r = Route(
            'GET',
            '/channels/{channel_id}/messages/{message_id}/reactions/{emoji}',
            channel_id=channel_id,
            message_id=message_id,
            emoji=emoji,
        )

        params: Dict[str, Any] = {
            'limit': limit,
        }
        if after:
            params['after'] = after
        return self.request(r, params=params)

    def clear_reactions(self, channel_id: Snowflake, message_id: Snowflake) -> Response[None]:
        r = Route(
            'DELETE',
            '/channels/{channel_id}/messages/{message_id}/reactions',
            channel_id=channel_id,
            message_id=message_id,
        )

        return self.request(r)

    def clear_single_reaction(self, channel_id: Snowflake, message_id: Snowflake, emoji: str) -> Response[None]:
        r = Route(
            'DELETE',
            '/channels/{channel_id}/messages/{message_id}/reactions/{emoji}',
            channel_id=channel_id,
            message_id=message_id,
            emoji=emoji,
        )
        return self.request(r)

    def get_message(self, channel_id: Snowflake, message_id: Snowflake) -> Response[message.Message]:
        r = Route('GET', '/channels/{channel_id}/messages/{message_id}', channel_id=channel_id, message_id=message_id)
        return self.request(r)

    def get_channel(self, channel_id: Snowflake) -> Response[channel.Channel]:
        r = Route('GET', '/channels/{channel_id}', channel_id=channel_id)
        return self.request(r)

    def logs_from(
        self,
        channel_id: Snowflake,
        limit: int,
        before: Optional[Snowflake] = None,
        after: Optional[Snowflake] = None,
        around: Optional[Snowflake] = None,
    ) -> Response[List[message.Message]]:
        params: Dict[str, Any] = {
            'limit': limit,
        }

        if before is not None:
            params['before'] = before
        if after is not None:
            params['after'] = after
        if around is not None:
            params['around'] = around

        return self.request(Route('GET', '/channels/{channel_id}/messages', channel_id=channel_id), params=params)

    def publish_message(self, channel_id: Snowflake, message_id: Snowflake) -> Response[message.Message]:
        return self.request(
            Route(
                'POST',
                '/channels/{channel_id}/messages/{message_id}/crosspost',
                channel_id=channel_id,
                message_id=message_id,
            )
        )

    def pin_message(self, channel_id: Snowflake, message_id: Snowflake, reason: Optional[str] = None) -> Response[None]:
        r = Route(
            'PUT',
            '/channels/{channel_id}/pins/{message_id}',
            channel_id=channel_id,
            message_id=message_id,
        )
        return self.request(r, reason=reason)

    def unpin_message(self, channel_id: Snowflake, message_id: Snowflake, reason: Optional[str] = None) -> Response[None]:
        r = Route(
            'DELETE',
            '/channels/{channel_id}/pins/{message_id}',
            channel_id=channel_id,
            message_id=message_id,
        )
        return self.request(r, reason=reason)

    def pins_from(self, channel_id: Snowflake) -> Response[List[message.Message]]:
        return self.request(Route('GET', '/channels/{channel_id}/pins', channel_id=channel_id))

    # Member management

    def kick(self, user_id: Snowflake, guild_id: Snowflake, reason: Optional[str] = None) -> Response[None]:
        r = Route('DELETE', '/guilds/{guild_id}/members/{user_id}', guild_id=guild_id, user_id=user_id)
        return self.request(r, reason=reason)

    def ban(
        self,
        user_id: Snowflake,
        guild_id: Snowflake,
        delete_message_seconds: int = 86400,  # one day
        reason: Optional[str] = None,
    ) -> Response[None]:
        r = Route('PUT', '/guilds/{guild_id}/bans/{user_id}', guild_id=guild_id, user_id=user_id)
        params = {
            'delete_message_seconds': delete_message_seconds,
        }

        return self.request(r, params=params, reason=reason)

    def unban(self, user_id: Snowflake, guild_id: Snowflake, *, reason: Optional[str] = None) -> Response[None]:
        r = Route('DELETE', '/guilds/{guild_id}/bans/{user_id}', guild_id=guild_id, user_id=user_id)
        return self.request(r, reason=reason)

    def guild_voice_state(
        self,
        user_id: Snowflake,
        guild_id: Snowflake,
        *,
        mute: Optional[bool] = None,
        deafen: Optional[bool] = None,
        reason: Optional[str] = None,
    ) -> Response[member.Member]:
        r = Route('PATCH', '/guilds/{guild_id}/members/{user_id}', guild_id=guild_id, user_id=user_id)
        payload = {}
        if mute is not None:
            payload['mute'] = mute

        if deafen is not None:
            payload['deaf'] = deafen

        return self.request(r, json=payload, reason=reason)

    def edit_profile(self, payload: Dict[str, Any]) -> Response[user.User]:
        return self.request(Route('PATCH', '/users/@me'), json=payload)

    def change_my_nickname(
        self,
        guild_id: Snowflake,
        nickname: str,
        *,
        reason: Optional[str] = None,
    ) -> Response[member.Nickname]:
        r = Route('PATCH', '/guilds/{guild_id}/members/@me/nick', guild_id=guild_id)
        payload = {
            'nick': nickname,
        }
        return self.request(r, json=payload, reason=reason)

    def change_nickname(
        self,
        guild_id: Snowflake,
        user_id: Snowflake,
        nickname: str,
        *,
        reason: Optional[str] = None,
    ) -> Response[member.Member]:
        r = Route('PATCH', '/guilds/{guild_id}/members/{user_id}', guild_id=guild_id, user_id=user_id)
        payload = {
            'nick': nickname,
        }
        return self.request(r, json=payload, reason=reason)

    def edit_my_voice_state(self, guild_id: Snowflake, payload: Dict[str, Any]) -> Response[None]:
        r = Route('PATCH', '/guilds/{guild_id}/voice-states/@me', guild_id=guild_id)
        return self.request(r, json=payload)

    def edit_voice_state(self, guild_id: Snowflake, user_id: Snowflake, payload: Dict[str, Any]) -> Response[None]:
        r = Route('PATCH', '/guilds/{guild_id}/voice-states/{user_id}', guild_id=guild_id, user_id=user_id)
        return self.request(r, json=payload)

    def edit_member(
        self,
        guild_id: Snowflake,
        user_id: Snowflake,
        *,
        reason: Optional[str] = None,
        **fields: Any,
    ) -> Response[member.MemberWithUser]:
        r = Route('PATCH', '/guilds/{guild_id}/members/{user_id}', guild_id=guild_id, user_id=user_id)
        return self.request(r, json=fields, reason=reason)

    # Channel management

    def edit_channel(
        self,
        channel_id: Snowflake,
        *,
        reason: Optional[str] = None,
        **options: Any,
    ) -> Response[channel.Channel]:
        r = Route('PATCH', '/channels/{channel_id}', channel_id=channel_id)
        valid_keys = (
            'name',
            'parent_id',
            'topic',
            'bitrate',
            'nsfw',
            'user_limit',
            'position',
            'permission_overwrites',
            'rate_limit_per_user',
            'type',
            'rtc_region',
            'video_quality_mode',
            'archived',
            'auto_archive_duration',
            'locked',
            'invitable',
            'default_auto_archive_duration',
            'flags',
            'default_thread_rate_limit_per_user',
            'default_reaction_emoji',
            'available_tags',
            'applied_tags',
            'default_forum_layout',
            'default_sort_order',
        )

        payload = {k: v for k, v in options.items() if k in valid_keys}
        return self.request(r, reason=reason, json=payload)

    def bulk_channel_update(
        self,
        guild_id: Snowflake,
        data: List[guild.ChannelPositionUpdate],
        *,
        reason: Optional[str] = None,
    ) -> Response[None]:
        r = Route('PATCH', '/guilds/{guild_id}/channels', guild_id=guild_id)
        return self.request(r, json=data, reason=reason)

    def create_channel(
        self,
        guild_id: Snowflake,
        channel_type: channel.ChannelType,
        *,
        reason: Optional[str] = None,
        **options: Any,
    ) -> Response[channel.GuildChannel]:
        payload = {
            'type': channel_type,
        }

        valid_keys = (
            'name',
            'parent_id',
            'topic',
            'bitrate',
            'nsfw',
            'user_limit',
            'position',
            'permission_overwrites',
            'rate_limit_per_user',
            'rtc_region',
            'video_quality_mode',
            'default_auto_archive_duration',
            'default_thread_rate_limit_per_user',
            'default_sort_order',
            'default_reaction_emoji',
            'default_forum_layout',
            'available_tags',
        )
        payload.update({k: v for k, v in options.items() if k in valid_keys and v is not None})

        return self.request(Route('POST', '/guilds/{guild_id}/channels', guild_id=guild_id), json=payload, reason=reason)

    def delete_channel(
        self,
        channel_id: Snowflake,
        *,
        reason: Optional[str] = None,
    ) -> Response[None]:
        return self.request(Route('DELETE', '/channels/{channel_id}', channel_id=channel_id), reason=reason)

    # Thread management

    def start_thread_with_message(
        self,
        channel_id: Snowflake,
        message_id: Snowflake,
        *,
        name: str,
        auto_archive_duration: threads.ThreadArchiveDuration,
        rate_limit_per_user: Optional[int] = None,
        reason: Optional[str] = None,
    ) -> Response[threads.Thread]:
        payload = {
            'name': name,
            'auto_archive_duration': auto_archive_duration,
            'rate_limit_per_user': rate_limit_per_user,
        }

        route = Route(
            'POST', '/channels/{channel_id}/messages/{message_id}/threads', channel_id=channel_id, message_id=message_id
        )
        return self.request(route, json=payload, reason=reason)

    def start_thread_without_message(
        self,
        channel_id: Snowflake,
        *,
        name: str,
        auto_archive_duration: threads.ThreadArchiveDuration,
        type: threads.ThreadType,
        invitable: bool = True,
        rate_limit_per_user: Optional[int] = None,
        reason: Optional[str] = None,
    ) -> Response[threads.Thread]:
        payload = {
            'name': name,
            'auto_archive_duration': auto_archive_duration,
            'type': type,
            'invitable': invitable,
            'rate_limit_per_user': rate_limit_per_user,
        }

        route = Route('POST', '/channels/{channel_id}/threads', channel_id=channel_id)
        return self.request(route, json=payload, reason=reason)

    def start_thread_in_forum(
        self,
        channel_id: Snowflake,
        *,
        params: MultipartParameters,
        reason: Optional[str] = None,
    ) -> Response[threads.ForumThread]:
        query = {'use_nested_fields': 1}
        r = Route('POST', '/channels/{channel_id}/threads', channel_id=channel_id)
        if params.files:
            return self.request(r, files=params.files, form=params.multipart, params=query, reason=reason)
        else:
            return self.request(r, json=params.payload, params=query, reason=reason)

    def join_thread(self, channel_id: Snowflake) -> Response[None]:
        return self.request(Route('POST', '/channels/{channel_id}/thread-members/@me', channel_id=channel_id))

    def add_user_to_thread(self, channel_id: Snowflake, user_id: Snowflake) -> Response[None]:
        return self.request(
            Route('PUT', '/channels/{channel_id}/thread-members/{user_id}', channel_id=channel_id, user_id=user_id)
        )

    def leave_thread(self, channel_id: Snowflake) -> Response[None]:
        return self.request(Route('DELETE', '/channels/{channel_id}/thread-members/@me', channel_id=channel_id))

    def remove_user_from_thread(self, channel_id: Snowflake, user_id: Snowflake) -> Response[None]:
        route = Route('DELETE', '/channels/{channel_id}/thread-members/{user_id}', channel_id=channel_id, user_id=user_id)
        return self.request(route)

    def get_public_archived_threads(
        self, channel_id: Snowflake, before: Optional[Snowflake] = None, limit: int = 50
    ) -> Response[threads.ThreadPaginationPayload]:
        route = Route('GET', '/channels/{channel_id}/threads/archived/public', channel_id=channel_id)

        params = {}
        if before:
            params['before'] = before
        params['limit'] = limit
        return self.request(route, params=params)

    def get_private_archived_threads(
        self, channel_id: Snowflake, before: Optional[Snowflake] = None, limit: int = 50
    ) -> Response[threads.ThreadPaginationPayload]:
        route = Route('GET', '/channels/{channel_id}/threads/archived/private', channel_id=channel_id)

        params = {}
        if before:
            params['before'] = before
        params['limit'] = limit
        return self.request(route, params=params)

    def get_joined_private_archived_threads(
        self, channel_id: Snowflake, before: Optional[Snowflake] = None, limit: int = 50
    ) -> Response[threads.ThreadPaginationPayload]:
        route = Route('GET', '/channels/{channel_id}/users/@me/threads/archived/private', channel_id=channel_id)
        params = {}
        if before:
            params['before'] = before
        params['limit'] = limit
        return self.request(route, params=params)

    def get_active_threads(self, guild_id: Snowflake) -> Response[threads.ThreadPaginationPayload]:
        route = Route('GET', '/guilds/{guild_id}/threads/active', guild_id=guild_id)
        return self.request(route)

    def get_thread_member(self, channel_id: Snowflake, user_id: Snowflake) -> Response[threads.ThreadMember]:
        route = Route('GET', '/channels/{channel_id}/thread-members/{user_id}', channel_id=channel_id, user_id=user_id)
        return self.request(route)

    def get_thread_members(self, channel_id: Snowflake) -> Response[List[threads.ThreadMember]]:
        route = Route('GET', '/channels/{channel_id}/thread-members', channel_id=channel_id)
        return self.request(route)

    # Webhook management

    def create_webhook(
        self,
        channel_id: Snowflake,
        *,
        name: str,
        avatar: Optional[bytes] = None,
        reason: Optional[str] = None,
    ) -> Response[webhook.Webhook]:
        payload: Dict[str, Any] = {
            'name': name,
        }
        if avatar is not None:
            payload['avatar'] = avatar

        r = Route('POST', '/channels/{channel_id}/webhooks', channel_id=channel_id)
        return self.request(r, json=payload, reason=reason)

    def channel_webhooks(self, channel_id: Snowflake) -> Response[List[webhook.Webhook]]:
        return self.request(Route('GET', '/channels/{channel_id}/webhooks', channel_id=channel_id))

    def guild_webhooks(self, guild_id: Snowflake) -> Response[List[webhook.Webhook]]:
        return self.request(Route('GET', '/guilds/{guild_id}/webhooks', guild_id=guild_id))

    def get_webhook(self, webhook_id: Snowflake) -> Response[webhook.Webhook]:
        return self.request(Route('GET', '/webhooks/{webhook_id}', webhook_id=webhook_id))

    def follow_webhook(
        self,
        channel_id: Snowflake,
        webhook_channel_id: Snowflake,
        reason: Optional[str] = None,
    ) -> Response[None]:
        payload = {
            'webhook_channel_id': str(webhook_channel_id),
        }
        return self.request(
            Route('POST', '/channels/{channel_id}/followers', channel_id=channel_id), json=payload, reason=reason
        )

    # Guild management

    def get_guilds(
        self,
        limit: int,
        before: Optional[Snowflake] = None,
        after: Optional[Snowflake] = None,
        with_counts: bool = True,
    ) -> Response[List[guild.Guild]]:
        params: Dict[str, Any] = {
            'limit': limit,
            'with_counts': int(with_counts),
        }

        if before:
            params['before'] = before
        if after:
            params['after'] = after

        return self.request(Route('GET', '/users/@me/guilds'), params=params)

    def leave_guild(self, guild_id: Snowflake) -> Response[None]:
        return self.request(Route('DELETE', '/users/@me/guilds/{guild_id}', guild_id=guild_id))

    def get_guild(self, guild_id: Snowflake, *, with_counts: bool = True) -> Response[guild.Guild]:
        params = {'with_counts': int(with_counts)}
        return self.request(Route('GET', '/guilds/{guild_id}', guild_id=guild_id), params=params)

    def delete_guild(self, guild_id: Snowflake) -> Response[None]:
        return self.request(Route('DELETE', '/guilds/{guild_id}', guild_id=guild_id))

    def create_guild(self, name: str, icon: Optional[str]) -> Response[guild.Guild]:
        payload = {
            'name': name,
        }
        if icon:
            payload['icon'] = icon

        return self.request(Route('POST', '/guilds'), json=payload)

    def edit_guild(self, guild_id: Snowflake, *, reason: Optional[str] = None, **fields: Any) -> Response[guild.Guild]:
        valid_keys = (
            'name',
            'region',
            'icon',
            'afk_timeout',
            'owner_id',
            'afk_channel_id',
            'splash',
            'discovery_splash',
            'features',
            'verification_level',
            'system_channel_id',
            'default_message_notifications',
            'description',
            'explicit_content_filter',
            'banner',
            'system_channel_flags',
            'rules_channel_id',
            'public_updates_channel_id',
            'preferred_locale',
            'premium_progress_bar_enabled',
            'safety_alerts_channel_id',
        )

        payload = {k: v for k, v in fields.items() if k in valid_keys}

        return self.request(Route('PATCH', '/guilds/{guild_id}', guild_id=guild_id), json=payload, reason=reason)

    def edit_guild_mfa_level(
        self, guild_id: Snowflake, *, mfa_level: int, reason: Optional[str] = None
    ) -> Response[guild.GuildMFALevel]:
        payload = {'level': mfa_level}
        return self.request(Route('POST', '/guilds/{guild_id}/mfa', guild_id=guild_id), json=payload, reason=reason)

    def get_template(self, code: str) -> Response[template.Template]:
        return self.request(Route('GET', '/guilds/templates/{code}', code=code))

    def guild_templates(self, guild_id: Snowflake) -> Response[List[template.Template]]:
        return self.request(Route('GET', '/guilds/{guild_id}/templates', guild_id=guild_id))

    def create_template(self, guild_id: Snowflake, payload: Dict[str, Any]) -> Response[template.Template]:
        return self.request(Route('POST', '/guilds/{guild_id}/templates', guild_id=guild_id), json=payload)

    def sync_template(self, guild_id: Snowflake, code: str) -> Response[template.Template]:
        return self.request(Route('PUT', '/guilds/{guild_id}/templates/{code}', guild_id=guild_id, code=code))

    def edit_template(self, guild_id: Snowflake, code: str, payload: Dict[str, Any]) -> Response[template.Template]:
        valid_keys = (
            'name',
            'description',
        )
        payload = {k: v for k, v in payload.items() if k in valid_keys}
        return self.request(
            Route('PATCH', '/guilds/{guild_id}/templates/{code}', guild_id=guild_id, code=code), json=payload
        )

    def delete_template(self, guild_id: Snowflake, code: str) -> Response[None]:
        return self.request(Route('DELETE', '/guilds/{guild_id}/templates/{code}', guild_id=guild_id, code=code))

    def create_from_template(self, code: str, name: str, icon: Optional[str]) -> Response[guild.Guild]:
        payload = {
            'name': name,
        }
        if icon:
            payload['icon'] = icon
        return self.request(Route('POST', '/guilds/templates/{code}', code=code), json=payload)

    def get_bans(
        self,
        guild_id: Snowflake,
        limit: int,
        before: Optional[Snowflake] = None,
        after: Optional[Snowflake] = None,
    ) -> Response[List[guild.Ban]]:
        params: Dict[str, Any] = {
            'limit': limit,
        }
        if before is not None:
            params['before'] = before
        if after is not None:
            params['after'] = after

        return self.request(Route('GET', '/guilds/{guild_id}/bans', guild_id=guild_id), params=params)

    def get_welcome_screen(self, guild_id: Snowflake) -> Response[welcome_screen.WelcomeScreen]:
        return self.request(Route('GET', '/guilds/{guild_id}/welcome-screen', guild_id=guild_id))

    def edit_welcome_screen(
        self, guild_id: Snowflake, *, reason: Optional[str] = None, **fields: Any
    ) -> Response[welcome_screen.WelcomeScreen]:
        valid_keys = (
            'description',
            'welcome_channels',
            'enabled',
        )
        payload = {k: v for k, v in fields.items() if k in valid_keys}
        return self.request(
            Route('PATCH', '/guilds/{guild_id}/welcome-screen', guild_id=guild_id), json=payload, reason=reason
        )

    def get_ban(self, user_id: Snowflake, guild_id: Snowflake) -> Response[guild.Ban]:
        return self.request(Route('GET', '/guilds/{guild_id}/bans/{user_id}', guild_id=guild_id, user_id=user_id))

    def get_vanity_code(self, guild_id: Snowflake) -> Response[invite.VanityInvite]:
        return self.request(Route('GET', '/guilds/{guild_id}/vanity-url', guild_id=guild_id))

    def change_vanity_code(self, guild_id: Snowflake, code: str, *, reason: Optional[str] = None) -> Response[None]:
        payload: Dict[str, Any] = {'code': code}
        return self.request(Route('PATCH', '/guilds/{guild_id}/vanity-url', guild_id=guild_id), json=payload, reason=reason)

    def get_all_guild_channels(self, guild_id: Snowflake) -> Response[List[guild.GuildChannel]]:
        return self.request(Route('GET', '/guilds/{guild_id}/channels', guild_id=guild_id))

    def get_members(
        self, guild_id: Snowflake, limit: int, after: Optional[Snowflake]
    ) -> Response[List[member.MemberWithUser]]:
        params: Dict[str, Any] = {
            'limit': limit,
        }
        if after:
            params['after'] = after

        r = Route('GET', '/guilds/{guild_id}/members', guild_id=guild_id)
        return self.request(r, params=params)

    def get_member(self, guild_id: Snowflake, member_id: Snowflake) -> Response[member.MemberWithUser]:
        return self.request(Route('GET', '/guilds/{guild_id}/members/{member_id}', guild_id=guild_id, member_id=member_id))

    def prune_members(
        self,
        guild_id: Snowflake,
        days: int,
        compute_prune_count: bool,
        roles: Iterable[str],
        *,
        reason: Optional[str] = None,
    ) -> Response[guild.GuildPrune]:
        payload: Dict[str, Any] = {
            'days': days,
            'compute_prune_count': 'true' if compute_prune_count else 'false',
        }
        if roles:
            payload['include_roles'] = ', '.join(roles)

        return self.request(Route('POST', '/guilds/{guild_id}/prune', guild_id=guild_id), json=payload, reason=reason)

    def estimate_pruned_members(
        self,
        guild_id: Snowflake,
        days: int,
        roles: Iterable[str],
    ) -> Response[guild.GuildPrune]:
        params: Dict[str, Any] = {
            'days': days,
        }
        if roles:
            params['include_roles'] = ', '.join(roles)

        return self.request(Route('GET', '/guilds/{guild_id}/prune', guild_id=guild_id), params=params)

    def get_sticker(self, sticker_id: Snowflake) -> Response[sticker.Sticker]:
        return self.request(Route('GET', '/stickers/{sticker_id}', sticker_id=sticker_id))

    def list_premium_sticker_packs(self) -> Response[sticker.ListPremiumStickerPacks]:
        return self.request(Route('GET', '/sticker-packs'))

    def get_all_guild_stickers(self, guild_id: Snowflake) -> Response[List[sticker.GuildSticker]]:
        return self.request(Route('GET', '/guilds/{guild_id}/stickers', guild_id=guild_id))

    def get_guild_sticker(self, guild_id: Snowflake, sticker_id: Snowflake) -> Response[sticker.GuildSticker]:
        return self.request(
            Route('GET', '/guilds/{guild_id}/stickers/{sticker_id}', guild_id=guild_id, sticker_id=sticker_id)
        )

    def create_guild_sticker(
        self, guild_id: Snowflake, payload: Dict[str, Any], file: File, reason: Optional[str]
    ) -> Response[sticker.GuildSticker]:
        initial_bytes = file.fp.read(16)

        try:
            mime_type = utils._get_mime_type_for_image(initial_bytes)
        except ValueError:
            if initial_bytes.startswith(b'{'):
                mime_type = 'application/json'
            else:
                mime_type = 'application/octet-stream'
        finally:
            file.reset()

        form: List[Dict[str, Any]] = [
            {
                'name': 'file',
                'value': file.fp,
                'filename': file.filename,
                'content_type': mime_type,
            }
        ]

        for k, v in payload.items():
            form.append(
                {
                    'name': k,
                    'value': v,
                }
            )

        return self.request(
            Route('POST', '/guilds/{guild_id}/stickers', guild_id=guild_id), form=form, files=[file], reason=reason
        )

    def modify_guild_sticker(
        self,
        guild_id: Snowflake,
        sticker_id: Snowflake,
        payload: Dict[str, Any],
        reason: Optional[str],
    ) -> Response[sticker.GuildSticker]:
        return self.request(
            Route('PATCH', '/guilds/{guild_id}/stickers/{sticker_id}', guild_id=guild_id, sticker_id=sticker_id),
            json=payload,
            reason=reason,
        )

    def delete_guild_sticker(self, guild_id: Snowflake, sticker_id: Snowflake, reason: Optional[str]) -> Response[None]:
        return self.request(
            Route('DELETE', '/guilds/{guild_id}/stickers/{sticker_id}', guild_id=guild_id, sticker_id=sticker_id),
            reason=reason,
        )

    def get_all_custom_emojis(self, guild_id: Snowflake) -> Response[List[emoji.Emoji]]:
        return self.request(Route('GET', '/guilds/{guild_id}/emojis', guild_id=guild_id))

    def get_custom_emoji(self, guild_id: Snowflake, emoji_id: Snowflake) -> Response[emoji.Emoji]:
        return self.request(Route('GET', '/guilds/{guild_id}/emojis/{emoji_id}', guild_id=guild_id, emoji_id=emoji_id))

    def create_custom_emoji(
        self,
        guild_id: Snowflake,
        name: str,
        image: str,
        *,
        roles: Optional[SnowflakeList] = None,
        reason: Optional[str] = None,
    ) -> Response[emoji.Emoji]:
        payload = {
            'name': name,
            'image': image,
            'roles': roles or [],
        }

        r = Route('POST', '/guilds/{guild_id}/emojis', guild_id=guild_id)
        return self.request(r, json=payload, reason=reason)

    def delete_custom_emoji(
        self,
        guild_id: Snowflake,
        emoji_id: Snowflake,
        *,
        reason: Optional[str] = None,
    ) -> Response[None]:
        r = Route('DELETE', '/guilds/{guild_id}/emojis/{emoji_id}', guild_id=guild_id, emoji_id=emoji_id)
        return self.request(r, reason=reason)

    def edit_custom_emoji(
        self,
        guild_id: Snowflake,
        emoji_id: Snowflake,
        *,
        payload: Dict[str, Any],
        reason: Optional[str] = None,
    ) -> Response[emoji.Emoji]:
        r = Route('PATCH', '/guilds/{guild_id}/emojis/{emoji_id}', guild_id=guild_id, emoji_id=emoji_id)
        return self.request(r, json=payload, reason=reason)

    def get_all_integrations(self, guild_id: Snowflake) -> Response[List[integration.Integration]]:
        r = Route('GET', '/guilds/{guild_id}/integrations', guild_id=guild_id)

        return self.request(r)

    def create_integration(self, guild_id: Snowflake, type: integration.IntegrationType, id: int) -> Response[None]:
        payload = {
            'type': type,
            'id': id,
        }

        r = Route('POST', '/guilds/{guild_id}/integrations', guild_id=guild_id)
        return self.request(r, json=payload)

    def edit_integration(self, guild_id: Snowflake, integration_id: Snowflake, **payload: Any) -> Response[None]:
        r = Route(
            'PATCH', '/guilds/{guild_id}/integrations/{integration_id}', guild_id=guild_id, integration_id=integration_id
        )

        return self.request(r, json=payload)

    def sync_integration(self, guild_id: Snowflake, integration_id: Snowflake) -> Response[None]:
        r = Route(
            'POST', '/guilds/{guild_id}/integrations/{integration_id}/sync', guild_id=guild_id, integration_id=integration_id
        )

        return self.request(r)

    def delete_integration(
        self, guild_id: Snowflake, integration_id: Snowflake, *, reason: Optional[str] = None
    ) -> Response[None]:
        r = Route(
            'DELETE', '/guilds/{guild_id}/integrations/{integration_id}', guild_id=guild_id, integration_id=integration_id
        )

        return self.request(r, reason=reason)

    def get_audit_logs(
        self,
        guild_id: Snowflake,
        limit: int = 100,
        before: Optional[Snowflake] = None,
        after: Optional[Snowflake] = None,
        user_id: Optional[Snowflake] = None,
        action_type: Optional[audit_log.AuditLogEvent] = None,
    ) -> Response[audit_log.AuditLog]:
        params: Dict[str, Any] = {'limit': limit}
        if before:
            params['before'] = before
        if after is not None:
            params['after'] = after
        if user_id:
            params['user_id'] = user_id
        if action_type:
            params['action_type'] = action_type

        r = Route('GET', '/guilds/{guild_id}/audit-logs', guild_id=guild_id)
        return self.request(r, params=params)

    def get_widget(self, guild_id: Snowflake) -> Response[widget.Widget]:
        return self.request(Route('GET', '/guilds/{guild_id}/widget.json', guild_id=guild_id))

    def edit_widget(
        self, guild_id: Snowflake, payload: widget.EditWidgetSettings, reason: Optional[str] = None
    ) -> Response[widget.WidgetSettings]:
        return self.request(Route('PATCH', '/guilds/{guild_id}/widget', guild_id=guild_id), json=payload, reason=reason)

    # Invite management

    def create_invite(
        self,
        channel_id: Snowflake,
        *,
        reason: Optional[str] = None,
        max_age: int = 0,
        max_uses: int = 0,
        temporary: bool = False,
        unique: bool = True,
        target_type: Optional[invite.InviteTargetType] = None,
        target_user_id: Optional[Snowflake] = None,
        target_application_id: Optional[Snowflake] = None,
    ) -> Response[invite.Invite]:
        r = Route('POST', '/channels/{channel_id}/invites', channel_id=channel_id)
        payload = {
            'max_age': max_age,
            'max_uses': max_uses,
            'temporary': temporary,
            'unique': unique,
        }

        if target_type:
            payload['target_type'] = target_type

        if target_user_id:
            payload['target_user_id'] = target_user_id

        if target_application_id:
            payload['target_application_id'] = str(target_application_id)

        return self.request(r, reason=reason, json=payload)

    def get_invite(
        self,
        invite_id: str,
        *,
        with_counts: bool = True,
        with_expiration: bool = True,
        guild_scheduled_event_id: Optional[Snowflake] = None,
    ) -> Response[invite.Invite]:
        params: Dict[str, Any] = {
            'with_counts': int(with_counts),
            'with_expiration': int(with_expiration),
        }

        if guild_scheduled_event_id:
            params['guild_scheduled_event_id'] = guild_scheduled_event_id

        return self.request(Route('GET', '/invites/{invite_id}', invite_id=invite_id), params=params)

    def invites_from(self, guild_id: Snowflake) -> Response[List[invite.Invite]]:
        return self.request(Route('GET', '/guilds/{guild_id}/invites', guild_id=guild_id))

    def invites_from_channel(self, channel_id: Snowflake) -> Response[List[invite.Invite]]:
        return self.request(Route('GET', '/channels/{channel_id}/invites', channel_id=channel_id))

    def delete_invite(self, invite_id: str, *, reason: Optional[str] = None) -> Response[None]:
        return self.request(Route('DELETE', '/invites/{invite_id}', invite_id=invite_id), reason=reason)

    # Role management

    def get_roles(self, guild_id: Snowflake) -> Response[List[role.Role]]:
        return self.request(Route('GET', '/guilds/{guild_id}/roles', guild_id=guild_id))

    def edit_role(
        self, guild_id: Snowflake, role_id: Snowflake, *, reason: Optional[str] = None, **fields: Any
    ) -> Response[role.Role]:
        r = Route('PATCH', '/guilds/{guild_id}/roles/{role_id}', guild_id=guild_id, role_id=role_id)
        valid_keys = ('name', 'permissions', 'color', 'hoist', 'icon', 'unicode_emoji', 'mentionable')
        payload = {k: v for k, v in fields.items() if k in valid_keys}
        return self.request(r, json=payload, reason=reason)

    def delete_role(self, guild_id: Snowflake, role_id: Snowflake, *, reason: Optional[str] = None) -> Response[None]:
        r = Route('DELETE', '/guilds/{guild_id}/roles/{role_id}', guild_id=guild_id, role_id=role_id)
        return self.request(r, reason=reason)

    def replace_roles(
        self,
        user_id: Snowflake,
        guild_id: Snowflake,
        role_ids: List[int],
        *,
        reason: Optional[str] = None,
    ) -> Response[member.MemberWithUser]:
        return self.edit_member(guild_id=guild_id, user_id=user_id, roles=role_ids, reason=reason)

    def create_role(self, guild_id: Snowflake, *, reason: Optional[str] = None, **fields: Any) -> Response[role.Role]:
        r = Route('POST', '/guilds/{guild_id}/roles', guild_id=guild_id)
        return self.request(r, json=fields, reason=reason)

    def move_role_position(
        self,
        guild_id: Snowflake,
        positions: List[guild.RolePositionUpdate],
        *,
        reason: Optional[str] = None,
    ) -> Response[List[role.Role]]:
        r = Route('PATCH', '/guilds/{guild_id}/roles', guild_id=guild_id)
        return self.request(r, json=positions, reason=reason)

    def add_role(
        self, guild_id: Snowflake, user_id: Snowflake, role_id: Snowflake, *, reason: Optional[str] = None
    ) -> Response[None]:
        r = Route(
            'PUT',
            '/guilds/{guild_id}/members/{user_id}/roles/{role_id}',
            guild_id=guild_id,
            user_id=user_id,
            role_id=role_id,
        )
        return self.request(r, reason=reason)

    def remove_role(
        self, guild_id: Snowflake, user_id: Snowflake, role_id: Snowflake, *, reason: Optional[str] = None
    ) -> Response[None]:
        r = Route(
            'DELETE',
            '/guilds/{guild_id}/members/{user_id}/roles/{role_id}',
            guild_id=guild_id,
            user_id=user_id,
            role_id=role_id,
        )
        return self.request(r, reason=reason)

    def edit_channel_permissions(
        self,
        channel_id: Snowflake,
        target: Snowflake,
        allow: str,
        deny: str,
        type: channel.OverwriteType,
        *,
        reason: Optional[str] = None,
    ) -> Response[None]:
        payload = {'id': target, 'allow': allow, 'deny': deny, 'type': type}
        r = Route('PUT', '/channels/{channel_id}/permissions/{target}', channel_id=channel_id, target=target)
        return self.request(r, json=payload, reason=reason)

    def delete_channel_permissions(
        self, channel_id: Snowflake, target: Snowflake, *, reason: Optional[str] = None
    ) -> Response[None]:
        r = Route('DELETE', '/channels/{channel_id}/permissions/{target}', channel_id=channel_id, target=target)
        return self.request(r, reason=reason)

    # Voice management

    def move_member(
        self,
        user_id: Snowflake,
        guild_id: Snowflake,
        channel_id: Snowflake,
        *,
        reason: Optional[str] = None,
    ) -> Response[member.MemberWithUser]:
        return self.edit_member(guild_id=guild_id, user_id=user_id, channel_id=channel_id, reason=reason)

    # Stage instance management

    def get_stage_instance(self, channel_id: Snowflake) -> Response[channel.StageInstance]:
        return self.request(Route('GET', '/stage-instances/{channel_id}', channel_id=channel_id))

    def create_stage_instance(self, *, reason: Optional[str], **payload: Any) -> Response[channel.StageInstance]:
        valid_keys = (
            'channel_id',
            'topic',
            'privacy_level',
            'send_start_notification',
            'guild_scheduled_event_id',
        )
        payload = {k: v for k, v in payload.items() if k in valid_keys}

        return self.request(Route('POST', '/stage-instances'), json=payload, reason=reason)

    def edit_stage_instance(self, channel_id: Snowflake, *, reason: Optional[str] = None, **payload: Any) -> Response[None]:
        valid_keys = (
            'topic',
            'privacy_level',
        )
        payload = {k: v for k, v in payload.items() if k in valid_keys}

        return self.request(
            Route('PATCH', '/stage-instances/{channel_id}', channel_id=channel_id), json=payload, reason=reason
        )

    def delete_stage_instance(self, channel_id: Snowflake, *, reason: Optional[str] = None) -> Response[None]:
        return self.request(Route('DELETE', '/stage-instances/{channel_id}', channel_id=channel_id), reason=reason)

    # Guild scheduled event management

    @overload
    def get_scheduled_events(
        self, guild_id: Snowflake, with_user_count: Literal[True]
    ) -> Response[List[scheduled_event.GuildScheduledEventWithUserCount]]:
        ...

    @overload
    def get_scheduled_events(
        self, guild_id: Snowflake, with_user_count: Literal[False]
    ) -> Response[List[scheduled_event.GuildScheduledEvent]]:
        ...

    @overload
    def get_scheduled_events(
        self, guild_id: Snowflake, with_user_count: bool
    ) -> Union[
        Response[List[scheduled_event.GuildScheduledEventWithUserCount]], Response[List[scheduled_event.GuildScheduledEvent]]
    ]:
        ...

    def get_scheduled_events(self, guild_id: Snowflake, with_user_count: bool) -> Response[Any]:
        params = {'with_user_count': int(with_user_count)}
        return self.request(Route('GET', '/guilds/{guild_id}/scheduled-events', guild_id=guild_id), params=params)

    def create_guild_scheduled_event(
        self, guild_id: Snowflake, *, reason: Optional[str] = None, **payload: Any
    ) -> Response[scheduled_event.GuildScheduledEvent]:
        valid_keys = (
            'channel_id',
            'entity_metadata',
            'name',
            'privacy_level',
            'scheduled_start_time',
            'scheduled_end_time',
            'description',
            'entity_type',
            'image',
        )
        payload = {k: v for k, v in payload.items() if k in valid_keys}

        return self.request(
            Route('POST', '/guilds/{guild_id}/scheduled-events', guild_id=guild_id), json=payload, reason=reason
        )

    @overload
    def get_scheduled_event(
        self, guild_id: Snowflake, guild_scheduled_event_id: Snowflake, with_user_count: Literal[True]
    ) -> Response[scheduled_event.GuildScheduledEventWithUserCount]:
        ...

    @overload
    def get_scheduled_event(
        self, guild_id: Snowflake, guild_scheduled_event_id: Snowflake, with_user_count: Literal[False]
    ) -> Response[scheduled_event.GuildScheduledEvent]:
        ...

    @overload
    def get_scheduled_event(
        self, guild_id: Snowflake, guild_scheduled_event_id: Snowflake, with_user_count: bool
    ) -> Union[Response[scheduled_event.GuildScheduledEventWithUserCount], Response[scheduled_event.GuildScheduledEvent]]:
        ...

    def get_scheduled_event(
        self, guild_id: Snowflake, guild_scheduled_event_id: Snowflake, with_user_count: bool
    ) -> Response[Any]:
        params = {'with_user_count': int(with_user_count)}
        return self.request(
            Route(
                'GET',
                '/guilds/{guild_id}/scheduled-events/{guild_scheduled_event_id}',
                guild_id=guild_id,
                guild_scheduled_event_id=guild_scheduled_event_id,
            ),
            params=params,
        )

    def edit_scheduled_event(
        self, guild_id: Snowflake, guild_scheduled_event_id: Snowflake, *, reason: Optional[str] = None, **payload: Any
    ) -> Response[scheduled_event.GuildScheduledEvent]:
        valid_keys = (
            'channel_id',
            'entity_metadata',
            'name',
            'privacy_level',
            'scheduled_start_time',
            'scheduled_end_time',
            'status',
            'description',
            'entity_type',
            'image',
        )
        payload = {k: v for k, v in payload.items() if k in valid_keys}

        return self.request(
            Route(
                'PATCH',
                '/guilds/{guild_id}/scheduled-events/{guild_scheduled_event_id}',
                guild_id=guild_id,
                guild_scheduled_event_id=guild_scheduled_event_id,
            ),
            json=payload,
            reason=reason,
        )

    def delete_scheduled_event(
        self,
        guild_id: Snowflake,
        guild_scheduled_event_id: Snowflake,
        *,
        reason: Optional[str] = None,
    ) -> Response[None]:
        return self.request(
            Route(
                'DELETE',
                '/guilds/{guild_id}/scheduled-events/{guild_scheduled_event_id}',
                guild_id=guild_id,
                guild_scheduled_event_id=guild_scheduled_event_id,
            ),
            reason=reason,
        )

    @overload
    def get_scheduled_event_users(
        self,
        guild_id: Snowflake,
        guild_scheduled_event_id: Snowflake,
        limit: int,
        with_member: Literal[True],
        before: Optional[Snowflake] = ...,
        after: Optional[Snowflake] = ...,
    ) -> Response[scheduled_event.ScheduledEventUsersWithMember]:
        ...

    @overload
    def get_scheduled_event_users(
        self,
        guild_id: Snowflake,
        guild_scheduled_event_id: Snowflake,
        limit: int,
        with_member: Literal[False],
        before: Optional[Snowflake] = ...,
        after: Optional[Snowflake] = ...,
    ) -> Response[scheduled_event.ScheduledEventUsers]:
        ...

    @overload
    def get_scheduled_event_users(
        self,
        guild_id: Snowflake,
        guild_scheduled_event_id: Snowflake,
        limit: int,
        with_member: bool,
        before: Optional[Snowflake] = ...,
        after: Optional[Snowflake] = ...,
    ) -> Union[Response[scheduled_event.ScheduledEventUsersWithMember], Response[scheduled_event.ScheduledEventUsers]]:
        ...

    def get_scheduled_event_users(
        self,
        guild_id: Snowflake,
        guild_scheduled_event_id: Snowflake,
        limit: int,
        with_member: bool,
        before: Optional[Snowflake] = None,
        after: Optional[Snowflake] = None,
    ) -> Response[Any]:
        params: Dict[str, Any] = {
            'limit': limit,
            'with_member': int(with_member),
        }

        if before is not None:
            params['before'] = before
        if after is not None:
            params['after'] = after

        return self.request(
            Route(
                'GET',
                '/guilds/{guild_id}/scheduled-events/{guild_scheduled_event_id}/users',
                guild_id=guild_id,
                guild_scheduled_event_id=guild_scheduled_event_id,
            ),
            params=params,
        )

    # Application commands (global)

    def get_global_commands(self, application_id: Snowflake) -> Response[List[command.ApplicationCommand]]:
        return self.request(Route('GET', '/applications/{application_id}/commands', application_id=application_id))

    def get_global_command(self, application_id: Snowflake, command_id: Snowflake) -> Response[command.ApplicationCommand]:
        r = Route(
            'GET',
            '/applications/{application_id}/commands/{command_id}',
            application_id=application_id,
            command_id=command_id,
        )
        return self.request(r)

    def upsert_global_command(
        self, application_id: Snowflake, payload: command.ApplicationCommand
    ) -> Response[command.ApplicationCommand]:
        r = Route('POST', '/applications/{application_id}/commands', application_id=application_id)
        return self.request(r, json=payload)

    def edit_global_command(
        self,
        application_id: Snowflake,
        command_id: Snowflake,
        payload: Dict[str, Any],
    ) -> Response[command.ApplicationCommand]:
        valid_keys = (
            'name',
            'description',
            'options',
        )
        payload = {k: v for k, v in payload.items() if k in valid_keys}
        r = Route(
            'PATCH',
            '/applications/{application_id}/commands/{command_id}',
            application_id=application_id,
            command_id=command_id,
        )
        return self.request(r, json=payload)

    def delete_global_command(self, application_id: Snowflake, command_id: Snowflake) -> Response[None]:
        r = Route(
            'DELETE',
            '/applications/{application_id}/commands/{command_id}',
            application_id=application_id,
            command_id=command_id,
        )
        return self.request(r)

    def bulk_upsert_global_commands(
        self, application_id: Snowflake, payload: List[Dict[str, Any]]
    ) -> Response[List[command.ApplicationCommand]]:
        r = Route('PUT', '/applications/{application_id}/commands', application_id=application_id)
        return self.request(r, json=payload)

    # Application commands (guild)

    def get_guild_commands(
        self, application_id: Snowflake, guild_id: Snowflake
    ) -> Response[List[command.ApplicationCommand]]:
        r = Route(
            'GET',
            '/applications/{application_id}/guilds/{guild_id}/commands',
            application_id=application_id,
            guild_id=guild_id,
        )
        return self.request(r)

    def get_guild_command(
        self,
        application_id: Snowflake,
        guild_id: Snowflake,
        command_id: Snowflake,
    ) -> Response[command.ApplicationCommand]:
        r = Route(
            'GET',
            '/applications/{application_id}/guilds/{guild_id}/commands/{command_id}',
            application_id=application_id,
            guild_id=guild_id,
            command_id=command_id,
        )
        return self.request(r)

    def upsert_guild_command(
        self,
        application_id: Snowflake,
        guild_id: Snowflake,
        payload: Dict[str, Any],
    ) -> Response[command.ApplicationCommand]:
        r = Route(
            'POST',
            '/applications/{application_id}/guilds/{guild_id}/commands',
            application_id=application_id,
            guild_id=guild_id,
        )
        return self.request(r, json=payload)

    def edit_guild_command(
        self,
        application_id: Snowflake,
        guild_id: Snowflake,
        command_id: Snowflake,
        payload: Dict[str, Any],
    ) -> Response[command.ApplicationCommand]:
        valid_keys = (
            'name',
            'description',
            'options',
        )
        payload = {k: v for k, v in payload.items() if k in valid_keys}
        r = Route(
            'PATCH',
            '/applications/{application_id}/guilds/{guild_id}/commands/{command_id}',
            application_id=application_id,
            guild_id=guild_id,
            command_id=command_id,
        )
        return self.request(r, json=payload)

    def delete_guild_command(
        self,
        application_id: Snowflake,
        guild_id: Snowflake,
        command_id: Snowflake,
    ) -> Response[None]:
        r = Route(
            'DELETE',
            '/applications/{application_id}/guilds/{guild_id}/commands/{command_id}',
            application_id=application_id,
            guild_id=guild_id,
            command_id=command_id,
        )
        return self.request(r)

    def bulk_upsert_guild_commands(
        self,
        application_id: Snowflake,
        guild_id: Snowflake,
        payload: List[Dict[str, Any]],
    ) -> Response[List[command.ApplicationCommand]]:
        r = Route(
            'PUT',
            '/applications/{application_id}/guilds/{guild_id}/commands',
            application_id=application_id,
            guild_id=guild_id,
        )
        return self.request(r, json=payload)

    def get_guild_application_command_permissions(
        self,
        application_id: Snowflake,
        guild_id: Snowflake,
    ) -> Response[List[command.GuildApplicationCommandPermissions]]:
        r = Route(
            'GET',
            '/applications/{application_id}/guilds/{guild_id}/commands/permissions',
            application_id=application_id,
            guild_id=guild_id,
        )
        return self.request(r)

    def get_application_command_permissions(
        self,
        application_id: Snowflake,
        guild_id: Snowflake,
        command_id: Snowflake,
    ) -> Response[command.GuildApplicationCommandPermissions]:
        r = Route(
            'GET',
            '/applications/{application_id}/guilds/{guild_id}/commands/{command_id}/permissions',
            application_id=application_id,
            guild_id=guild_id,
            command_id=command_id,
        )
        return self.request(r)

    def edit_application_command_permissions(
        self,
        application_id: Snowflake,
        guild_id: Snowflake,
        command_id: Snowflake,
        payload: Dict[str, Any],
    ) -> Response[None]:
        r = Route(
            'PUT',
            '/applications/{application_id}/guilds/{guild_id}/commands/{command_id}/permissions',
            application_id=application_id,
            guild_id=guild_id,
            command_id=command_id,
        )
        return self.request(r, json=payload)

    def get_auto_moderation_rules(self, guild_id: Snowflake) -> Response[List[automod.AutoModerationRule]]:
        return self.request(Route('GET', '/guilds/{guild_id}/auto-moderation/rules', guild_id=guild_id))

    def get_auto_moderation_rule(self, guild_id: Snowflake, rule_id: Snowflake) -> Response[automod.AutoModerationRule]:
        return self.request(
            Route('GET', '/guilds/{guild_id}/auto-moderation/rules/{rule_id}', guild_id=guild_id, rule_id=rule_id)
        )

    def create_auto_moderation_rule(
        self, guild_id: Snowflake, *, reason: Optional[str], **payload: Any
    ) -> Response[automod.AutoModerationRule]:
        valid_keys = (
            'name',
            'event_type',
            'trigger_type',
            'trigger_metadata',
            'actions',
            'enabled',
            'exempt_roles',
            'exempt_channels',
        )

        payload = {k: v for k, v in payload.items() if k in valid_keys and v is not None}

        return self.request(
            Route('POST', '/guilds/{guild_id}/auto-moderation/rules', guild_id=guild_id), json=payload, reason=reason
        )

    def edit_auto_moderation_rule(
        self, guild_id: Snowflake, rule_id: Snowflake, *, reason: Optional[str], **payload: Any
    ) -> Response[automod.AutoModerationRule]:
        valid_keys = (
            'name',
            'event_type',
            'trigger_metadata',
            'actions',
            'enabled',
            'exempt_roles',
            'exempt_channels',
        )

        payload = {k: v for k, v in payload.items() if k in valid_keys and v is not None}

        return self.request(
            Route('PATCH', '/guilds/{guild_id}/auto-moderation/rules/{rule_id}', guild_id=guild_id, rule_id=rule_id),
            json=payload,
            reason=reason,
        )

    def delete_auto_moderation_rule(
        self, guild_id: Snowflake, rule_id: Snowflake, *, reason: Optional[str]
    ) -> Response[None]:
        return self.request(
            Route('DELETE', '/guilds/{guild_id}/auto-moderation/rules/{rule_id}', guild_id=guild_id, rule_id=rule_id),
            reason=reason,
        )

<<<<<<< HEAD
    def get_guild_onboarding(self, guild_id: Snowflake) -> Response[onboarding.Onboarding]:
        return self.request(Route('GET', '/guilds/{guild_id}/onboarding', guild_id=guild_id))

    def modify_guild_onboarding(
        self,
        guild_id: Snowflake,
        *,
        prompts: Optional[List[onboarding.Prompt]] = None,
        default_channel_ids: Optional[List[Snowflake]] = None,
        enabled: Optional[bool] = None,
        mode: Optional[onboarding.OnboardingMode] = None,
        reason: Optional[str],
    ) -> Response[onboarding.Onboarding]:

        payload = {}

        if prompts is not None:
            payload['prompts'] = prompts

        if default_channel_ids is not None:
            payload['default_channel_ids'] = default_channel_ids

        if enabled is not None:
            payload['enabled'] = enabled

        if mode is not None:
            payload['mode'] = mode

        return self.request(
            Route('PUT', f'/guilds/{guild_id}/onboarding', guild_id=guild_id),
            json=payload,
            reason=reason,
=======
    # SKU

    def get_skus(self, application_id: Snowflake) -> Response[List[sku.SKU]]:
        return self.request(Route('GET', '/applications/{application_id}/skus', application_id=application_id))

    def get_entitlements(
        self,
        application_id: Snowflake,
        user_id: Optional[Snowflake] = None,
        sku_ids: Optional[SnowflakeList] = None,
        before: Optional[Snowflake] = None,
        after: Optional[Snowflake] = None,
        limit: Optional[int] = None,
        guild_id: Optional[Snowflake] = None,
        exclude_ended: Optional[bool] = None,
    ) -> Response[List[sku.Entitlement]]:
        params: Dict[str, Any] = {}

        if user_id is not None:
            params['user_id'] = user_id
        if sku_ids is not None:
            params['sku_ids'] = ','.join(map(str, sku_ids))
        if before is not None:
            params['before'] = before
        if after is not None:
            params['after'] = after
        if limit is not None:
            params['limit'] = limit
        if guild_id is not None:
            params['guild_id'] = guild_id
        if exclude_ended is not None:
            params['exclude_ended'] = int(exclude_ended)

        return self.request(
            Route('GET', '/applications/{application_id}/entitlements', application_id=application_id), params=params
        )

    def get_entitlement(self, application_id: Snowflake, entitlement_id: Snowflake) -> Response[sku.Entitlement]:
        return self.request(
            Route(
                'GET',
                '/applications/{application_id}/entitlements/{entitlement_id}',
                application_id=application_id,
                entitlement_id=entitlement_id,
            ),
        )

    def create_entitlement(
        self, application_id: Snowflake, sku_id: Snowflake, owner_id: Snowflake, owner_type: sku.EntitlementOwnerType
    ) -> Response[sku.Entitlement]:
        payload = {
            'sku_id': sku_id,
            'owner_id': owner_id,
            'owner_type': owner_type,
        }

        return self.request(
            Route(
                'POST',
                '/applications/{application.id}/entitlements',
                application_id=application_id,
            ),
            json=payload,
        )

    def delete_entitlement(self, application_id: Snowflake, entitlement_id: Snowflake) -> Response[None]:
        return self.request(
            Route(
                'DELETE',
                '/applications/{application_id}/entitlements/{entitlement_id}',
                application_id=application_id,
                entitlement_id=entitlement_id,
            ),
>>>>>>> a5d03d4a
        )

    # Misc

    def application_info(self) -> Response[appinfo.AppInfo]:
        return self.request(Route('GET', '/oauth2/applications/@me'))

    async def get_gateway(self, *, encoding: str = 'json', zlib: bool = True) -> str:
        try:
            data = await self.request(Route('GET', '/gateway'))
        except HTTPException as exc:
            raise GatewayNotFound() from exc
        if zlib:
            value = '{0}?encoding={1}&v={2}&compress=zlib-stream'
        else:
            value = '{0}?encoding={1}&v={2}'
        return value.format(data['url'], encoding, INTERNAL_API_VERSION)

    async def get_bot_gateway(self, *, encoding: str = 'json', zlib: bool = True) -> Tuple[int, str]:
        try:
            data = await self.request(Route('GET', '/gateway/bot'))
        except HTTPException as exc:
            raise GatewayNotFound() from exc

        if zlib:
            value = '{0}?encoding={1}&v={2}&compress=zlib-stream'
        else:
            value = '{0}?encoding={1}&v={2}'
        return data['shards'], value.format(data['url'], encoding, INTERNAL_API_VERSION)

    def get_user(self, user_id: Snowflake) -> Response[user.User]:
        return self.request(Route('GET', '/users/{user_id}', user_id=user_id))<|MERGE_RESOLUTION|>--- conflicted
+++ resolved
@@ -2377,40 +2377,6 @@
             reason=reason,
         )
 
-<<<<<<< HEAD
-    def get_guild_onboarding(self, guild_id: Snowflake) -> Response[onboarding.Onboarding]:
-        return self.request(Route('GET', '/guilds/{guild_id}/onboarding', guild_id=guild_id))
-
-    def modify_guild_onboarding(
-        self,
-        guild_id: Snowflake,
-        *,
-        prompts: Optional[List[onboarding.Prompt]] = None,
-        default_channel_ids: Optional[List[Snowflake]] = None,
-        enabled: Optional[bool] = None,
-        mode: Optional[onboarding.OnboardingMode] = None,
-        reason: Optional[str],
-    ) -> Response[onboarding.Onboarding]:
-
-        payload = {}
-
-        if prompts is not None:
-            payload['prompts'] = prompts
-
-        if default_channel_ids is not None:
-            payload['default_channel_ids'] = default_channel_ids
-
-        if enabled is not None:
-            payload['enabled'] = enabled
-
-        if mode is not None:
-            payload['mode'] = mode
-
-        return self.request(
-            Route('PUT', f'/guilds/{guild_id}/onboarding', guild_id=guild_id),
-            json=payload,
-            reason=reason,
-=======
     # SKU
 
     def get_skus(self, application_id: Snowflake) -> Response[List[sku.SKU]]:
@@ -2484,7 +2450,42 @@
                 application_id=application_id,
                 entitlement_id=entitlement_id,
             ),
->>>>>>> a5d03d4a
+        )
+
+    # Guild Onboarding
+
+    def get_guild_onboarding(self, guild_id: Snowflake) -> Response[onboarding.Onboarding]:
+        return self.request(Route('GET', '/guilds/{guild_id}/onboarding', guild_id=guild_id))
+
+    def edit_guild_onboarding(
+        self,
+        guild_id: Snowflake,
+        *,
+        prompts: Optional[List[onboarding.Prompt]] = None,
+        default_channel_ids: Optional[List[Snowflake]] = None,
+        enabled: Optional[bool] = None,
+        mode: Optional[onboarding.OnboardingMode] = None,
+        reason: Optional[str],
+    ) -> Response[onboarding.Onboarding]:
+
+        payload = {}
+
+        if prompts is not None:
+            payload['prompts'] = prompts
+
+        if default_channel_ids is not None:
+            payload['default_channel_ids'] = default_channel_ids
+
+        if enabled is not None:
+            payload['enabled'] = enabled
+
+        if mode is not None:
+            payload['mode'] = mode
+
+        return self.request(
+            Route('PUT', f'/guilds/{guild_id}/onboarding', guild_id=guild_id),
+            json=payload,
+            reason=reason,
         )
 
     # Misc
